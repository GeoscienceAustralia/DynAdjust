//============================================================================
// Name         : dnaexception.hpp
// Author       : Roger Fraser
// Contributors :
// Version      : 1.00
// Copyright    : Copyright 2017 Geoscience Australia
//
//                Licensed under the Apache License, Version 2.0 (the "License");
//                you may not use this file except in compliance with the License.
//                You may obtain a copy of the License at
//               
//                http ://www.apache.org/licenses/LICENSE-2.0
//               
//                Unless required by applicable law or agreed to in writing, software
//                distributed under the License is distributed on an "AS IS" BASIS,
//                WITHOUT WARRANTIES OR CONDITIONS OF ANY KIND, either express or implied.
//                See the License for the specific language governing permissions and
//                limitations under the License.
//
// Description  : DynAdjust exception include file
//============================================================================

#ifndef DNAEXCEPTION_HPP
#define DNAEXCEPTION_HPP

#if defined(_MSC_VER)
	#if defined(LIST_INCLUDES_ON_BUILD) 
		#pragma message("  " __FILE__) 
	#endif
#endif

/// \cond
#include <exception>
#include <stdexcept>

<<<<<<< HEAD
#include <boost/exception_ptr.hpp>
/// \endcond

=======
>>>>>>> 3e0c5287
#include <include/config/dnatypes.hpp>

typedef enum _PARSE_STATUS_ {
	PARSE_SUCCESS = 0,
	PARSE_MSR_MAP = 1,
	PARSE_UNRECOGNISED_FILE = 2,
	PARSE_EXCEPTION_RAISED = 3
} PARSE_STATUS;

typedef enum _SEGMENT_STATUS_ {
	SEGMENT_SUCCESS = 0,
	SEGMENT_BLOCK_ERROR = 1,
	SEGMENT_EXCEPTION_RAISED = 2
} SEGMENT_STATUS;

// order of severity
typedef enum _ADJUST_STATUS_ {
	ADJUST_SUCCESS = 0,
	ADJUST_MAX_ITERATIONS_EXCEEDED = 1,
	ADJUST_THRESHOLD_EXCEEDED = 2,
	ADJUST_TEST_FAILED = 3,
	ADJUST_BLOCK_ERROR = 4,
	ADJUST_EXCEPTION_RAISED = 5,
	ADJUST_CANCELLED = 6
} ADJUST_STATUS;

typedef enum _PLOT_STATUS_ {
	PLOT_SUCCESS = 0,
	PLOT_BLOCK_ERROR = 1,
	PLOT_EXCEPTION_RAISED = 2
} PLOT_STATUS;

typedef enum _REFTRAN_STATUS_ {
	REFTRAN_SUCCESS = 0,
	REFTRAN_ERROR = 1,
	REFTRAN_EXCEPTION_RAISED = 2,
	REFTRAN_DIRECT_PARAMS_UNAVAILABLE = 3,
	REFTRAN_TRANS_ON_PLATE_REQUIRED = 4,
	REFTRAN_WGS84_TRANS_UNSUPPORTED = 5
} REFTRAN_STATUS;

namespace dynadjust { namespace exception {

// Exception handler
class XMLInteropException : public std::exception
{
public:
	explicit XMLInteropException(const std::string& what, const UINT32& line_no)
		: what_(what), line_no_(line_no) {}
	virtual const char* what() const throw() { return what_.c_str(); }
	virtual ~XMLInteropException() throw() {}

private:
	std::string what_;
	UINT32 line_no_;
};

// Exception handler
class NetPlotException : public std::exception
{
public:
	explicit NetPlotException(const std::string& what, const UINT32& line_no)
		: what_(what), line_no_(line_no) {}
	virtual const char* what() const throw() { return what_.c_str(); }
	virtual ~NetPlotException() throw() {}

private:
	std::string what_;
	UINT32 line_no_;
};

// Exception handler
class NetSegmentException : public std::exception
{
public:
	explicit NetSegmentException(const std::string& what, const UINT32& line_no)
		: what_(what), line_no_(line_no) {}
	virtual const char* what() const throw() { return what_.c_str(); }
	virtual ~NetSegmentException() throw() {}

private:
	std::string what_;
	UINT32 line_no_;
};

// Exception handler
class NetAdjustException : public std::exception
{
public:
	explicit NetAdjustException(const std::string& what, const UINT32 block_no)
		: what_(what), block_no_(block_no) {}
	virtual const char* what() const throw() { return what_.c_str(); }
	virtual ~NetAdjustException() throw() {}

private:
	std::string what_;
	UINT32 block_no_;
};

// Exception handler
class NetMemoryException : public std::exception
{
public:
	explicit NetMemoryException(const std::string& what)
		: what_(what) {}
	virtual const char* what() const throw() { return what_.c_str(); }
	virtual ~NetMemoryException() throw() {}

private:
	std::string what_;
};

// Exception handler
class NetGeoidException : public std::exception
{
public:
	explicit NetGeoidException(const std::string& what, const int& error_no, const UINT32& line_no = 0)
		: what_(what), error_no_(error_no), line_no_(line_no) {}
	virtual const char* what() const throw() { return what_.c_str(); }
	virtual ~NetGeoidException() throw() {}

   inline int error_no () const { return error_no_; }
   inline UINT32 line_no () const { return line_no_; }

private:
	std::string what_;
	int error_no_;
	UINT32 line_no_;
};

// Exception handler
class RefTranException : public std::exception
{
public:
	explicit RefTranException(const std::string& what, size_t exception_type = REFTRAN_EXCEPTION_RAISED)
		: what_(what)
		, exception_type_(exception_type) {}
	virtual const char* what() const throw() { return what_.c_str(); }
	virtual const size_t exception_type() const throw() { return exception_type_; }
	virtual ~RefTranException() throw() {}

private:
	std::string what_;
	size_t exception_type_;
};


}	// namespace exception
}	// namespace dynadjust


#endif  // DNAEXCEPTION_HPP<|MERGE_RESOLUTION|>--- conflicted
+++ resolved
@@ -33,12 +33,8 @@
 #include <exception>
 #include <stdexcept>
 
-<<<<<<< HEAD
-#include <boost/exception_ptr.hpp>
 /// \endcond
 
-=======
->>>>>>> 3e0c5287
 #include <include/config/dnatypes.hpp>
 
 typedef enum _PARSE_STATUS_ {
