--- conflicted
+++ resolved
@@ -28,7 +28,10 @@
 #define DNAMATRIX_CONTIGUOUS_H_
 
 /// \cond
+/// \cond
 #include <cstring>
+/// \endcond
+
 /// \endcond
 
 #include <include/config/dnatypes.hpp>
@@ -108,16 +111,12 @@
 
 #endif
 
-<<<<<<< HEAD
 // End - Intel MKL
 
 #else
 // Default LAPACK/BLAS
 // #pragma message("Using default LAPACK/BLAS")
 
-=======
-#include <cstdint>
->>>>>>> f96445ee
 #include <cblas.h>
 
 #ifdef USE_ILP64
@@ -173,31 +172,6 @@
                       const double ALPHA, const double* A, const lapack_int LDA, const double* B, const lapack_int LDB,
                       const double BETA, double* C, const lapack_int LDC);
 }
-<<<<<<< HEAD
-=======
-inline int LAPACKE_dpotri(int layout, char uplo, lapack_int n, double* a, lapack_int lda) {
-    if (layout != LAPACK_COL_MAJOR)
-        return -1;
-    int info = 0;
-    dpotri_(&uplo, &n, a, &lda, &info);
-    return static_cast<int>(info);
-}
-#elif defined(MKL_ILP64) // Linux or Windows - Intel MKL with ILP64
-#include <mkl.h>
-#include <mkl_lapacke.h>
-//typedef MKL_INT64 lapack_int;
-
-#pragma message(" - MKL_ILP64 is defined.  Bringing in Intel MKL")
-
-#elif defined(MKL_LP64) // Linux or Windows - Intel MKL with LP64
-#include <mkl.h>
-#include <mkl_lapacke.h>
-//typedef MKL_INT lapack_int;
-#else // LAPACKE Fallback
-#include <cblas.h>
-#include <lapacke.h>
-typedef int lapack_int;
->>>>>>> f96445ee
 #endif
 
 using namespace dynadjust::memory;
