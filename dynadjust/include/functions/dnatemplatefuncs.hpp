--- conflicted
+++ resolved
@@ -928,166 +928,24 @@
 	CompareMeasAdjSD_PairFirst(vector<M>* m)
 		:  _m(m) {}
 	bool operator()(const pair<U, pair<U, U> >& lhs, const pair<U, pair<U, U> >& rhs) {
-		if (isCompoundMeasAll(_m->at(lhs.first).measType) && notCompoundMeasAll(_m->at(rhs.first).measType))
-		{
-			double lhsValue = 0.0;
-			U increment(0);
-			UINT32 vector_count(_m->at(lhs.first).vectorCount1), covariance_count;
-
-			// Get the largest LHS value from the cluster
-			switch (_m->at(lhs.first).measType)
-			{
-			case 'G':
-			case 'X':
-			case 'Y':
-				for (UINT32 g(0); g < vector_count; ++g)
-				{
-					covariance_count = _m->at(lhs.first + increment).vectorCount2;
-					if (fabs(_m->at(lhs.first + increment).measAdjPrec) > lhsValue)				// X
-						lhsValue = fabs(_m->at(lhs.first + increment).measAdjPrec);
-					if (fabs(_m->at(lhs.first + increment + 1).measAdjPrec) > lhsValue)			// Y
-						lhsValue = fabs(_m->at(lhs.first + increment + 1).measAdjPrec);
-					if (fabs(_m->at(lhs.first + increment + 2).measAdjPrec) > lhsValue)			// Z
-						lhsValue = fabs(_m->at(lhs.first + increment + 2).measAdjPrec);
-					increment += 3;							// move to covariances
-					increment += (covariance_count * 3);	// skip over covariances
-				}
-				break;
-			case 'D':
-				//TRACE("%.9f\n", radians_to_degrees_(_m->at(lhs.first).term1));
-				lhsValue = fabs(_m->at(lhs.first).measAdjPrec);
-				for (UINT32 d(1); d < vector_count; ++d)
-				{
-					//TRACE("%.9f\n", _m->at(lhs.first+d).term1);
-					if (fabs(_m->at(lhs.first + d).measAdjPrec) > lhsValue)
-						lhsValue = fabs(_m->at(lhs.first + d).measAdjPrec);
-				}
-				break;
-			}
-			//TRACE("LHS: %.2f; RHS: %.2f\n", fabs(lhsValue), fabs(_m->at(rhs.first).measAdjPrec));
-			return fabs(lhsValue) > fabs(_m->at(rhs.first).measAdjPrec);
-		}
-		else if (notCompoundMeasAll(_m->at(lhs.first).measType) && isCompoundMeasAll(_m->at(rhs.first).measType))
-		{
-<<<<<<< HEAD
+		if (isCompoundMeas(_m->at(lhs.first).measType) && notCompoundMeas(_m->at(rhs.first).measType))
+		{
+			double lhsValue(magnitude(_m->at(lhs.first).measAdjPrec, _m->at(lhs.first+1).measAdjPrec, _m->at(lhs.first+2).measAdjPrec));
+			return lhsValue > _m->at(rhs.first).measAdjPrec;
+		}
+		else if (notCompoundMeas(_m->at(lhs.first).measType) && isCompoundMeas(_m->at(rhs.first).measType))
+		{
 			double rhsValue(magnitude(_m->at(rhs.first).measAdjPrec, _m->at(rhs.first+1).measAdjPrec, _m->at(rhs.first+2).measAdjPrec));
 			return _m->at(lhs.first).measAdjPrec > rhsValue;
-				}
+		}
 		else if (isCompoundMeas(_m->at(lhs.first).measType) && isCompoundMeas(_m->at(rhs.first).measType))
-=======
-			double rhsValue = 0.0;
-			U increment(0);
-			UINT32 vector_count(_m->at(rhs.first).vectorCount1), covariance_count;
-
-			// Get the largest RHS value from the cluster
-			switch (_m->at(rhs.first).measType)
-			{
-			case 'G':
-			case 'X':
-			case 'Y':
-				for (UINT32 g(0); g < vector_count; ++g)
-				{
-					covariance_count = _m->at(rhs.first + increment).vectorCount2;
-					if (fabs(_m->at(rhs.first + increment).measAdjPrec) > rhsValue)				// X
-						rhsValue = fabs(_m->at(rhs.first + increment).measAdjPrec);
-					if (fabs(_m->at(rhs.first + increment + 1).measAdjPrec) > rhsValue)			// Y
-						rhsValue = fabs(_m->at(rhs.first + increment + 1).measAdjPrec);
-					if (fabs(_m->at(rhs.first + increment + 2).measAdjPrec) > rhsValue)			// Z
-						rhsValue = fabs(_m->at(rhs.first + increment + 2).measAdjPrec);
-					increment += 3;							// move to covariances
-					increment += (covariance_count * 3);	// skip over covariances
-				}
-				break;
-			case 'D':
-				//TRACE("%.9f\n", radians_to_degrees_(_m->at(rhs.first).term1));
-				rhsValue = fabs(_m->at(rhs.first).measAdjPrec);
-				for (UINT32 d(1); d < vector_count; ++d)
-				{
-					//TRACE("%.9f\n", _m->at(lhs.first+d).term1);
-					if (fabs(_m->at(rhs.first + d).measAdjPrec) > rhsValue)
-						rhsValue = fabs(_m->at(rhs.first + d).measAdjPrec);
-				}
-				break;
-			}
-
-			return fabs(_m->at(lhs.first).measAdjPrec) > fabs(rhsValue);
-		}
-		else if (isCompoundMeasAll(_m->at(lhs.first).measType) && isCompoundMeasAll(_m->at(rhs.first).measType))
->>>>>>> 8036ecd9
-		{
-			double lhsValue = 0.0;
-			U increment(0);
-			UINT32 vector_count(_m->at(lhs.first).vectorCount1), covariance_count;
-
-			// Get the largest LHS value from the cluster
-			switch (_m->at(lhs.first).measType)
-			{
-			case 'G':
-			case 'X':
-			case 'Y':
-				for (UINT32 g(0); g < vector_count; ++g)
-				{
-					covariance_count = _m->at(lhs.first + increment).vectorCount2;
-					if (fabs(_m->at(lhs.first + increment).measAdjPrec) > lhsValue)		// X
-						lhsValue = fabs(_m->at(lhs.first + increment).measAdjPrec);
-					if (fabs(_m->at(lhs.first + increment + 1).measAdjPrec) > lhsValue)	// Y
-						lhsValue = fabs(_m->at(lhs.first + increment + 1).measAdjPrec);
-					if (fabs(_m->at(lhs.first + increment + 2).measAdjPrec) > lhsValue)	// Z
-						lhsValue = fabs(_m->at(lhs.first + increment + 2).measAdjPrec);
-					increment += 3;							// move to covariances
-					increment += (covariance_count * 3);	// skip over covariances
-				}
-				break;
-			case 'D':
-				//TRACE("%.9f\n", radians_to_degrees_(_m->at(lhs.first).term1));
-				lhsValue = fabs(_m->at(lhs.first).measAdjPrec);
-				for (UINT32 d(1); d < vector_count; ++d)
-				{
-					//TRACE("%.9f\n", _m->at(lhs.first+d).term1);
-					if (fabs(_m->at(lhs.first + d).measAdjPrec) > lhsValue)
-						lhsValue = fabs(_m->at(lhs.first + d).measAdjPrec);
-				}
-				break;
-			}
-
-			double rhsValue = 0.0;
-			increment = 0;
-			vector_count = _m->at(rhs.first).vectorCount1;
-
-			// Get the largest RHS value from the cluster
-			switch (_m->at(rhs.first).measType)
-			{
-			case 'G':
-			case 'X':
-			case 'Y':
-				for (UINT32 g(0); g < vector_count; ++g)
-				{
-					covariance_count = _m->at(rhs.first + increment).vectorCount2;
-					if (fabs(_m->at(rhs.first + increment).measAdjPrec) > rhsValue)				// X
-						rhsValue = fabs(_m->at(rhs.first + increment).measAdjPrec);
-					if (fabs(_m->at(rhs.first + increment + 1).measAdjPrec) > rhsValue)			// Y
-						rhsValue = fabs(_m->at(rhs.first + increment + 1).measAdjPrec);
-					if (fabs(_m->at(rhs.first + increment + 2).measAdjPrec) > rhsValue)			// Z
-						rhsValue = fabs(_m->at(rhs.first + increment + 2).measAdjPrec);
-					increment += 3;							// move to covariances
-					increment += (covariance_count * 3);	// skip over covariances
-				}
-				break;
-			case 'D':
-				//TRACE("%.9f\n", radians_to_degrees_(_m->at(rhs.first).term1));
-				rhsValue = fabs(_m->at(rhs.first).measAdjPrec);
-				for (UINT32 d(1); d < vector_count; ++d)
-				{
-					//TRACE("%.9f\n", _m->at(lhs.first+d).term1);
-					if (fabs(_m->at(rhs.first + d).measAdjPrec) > rhsValue)
-						rhsValue = fabs(_m->at(rhs.first + d).measAdjPrec);
-				}
-			}
-
-			return fabs(lhsValue) > fabs(rhsValue);
+		{
+			double lhsValue(magnitude(_m->at(lhs.first).measAdjPrec, _m->at(lhs.first+1).measAdjPrec, _m->at(lhs.first+2).measAdjPrec));
+			double rhsValue(magnitude(_m->at(rhs.first).measAdjPrec, _m->at(rhs.first+1).measAdjPrec, _m->at(rhs.first+2).measAdjPrec));
+			return lhsValue > rhsValue;
 		}
 		else
-			return fabs(_m->at(lhs.first).measAdjPrec) > fabs(_m->at(rhs.first).measAdjPrec);
+			return _m->at(lhs.first).measAdjPrec > _m->at(rhs.first).measAdjPrec;
 	}
 private:
 	vector<M>*	_m;
