--- conflicted
+++ resolved
@@ -556,11 +556,7 @@
 {
 	try {
 		// Load binary stations data.  Throws runtime_error on failure.
-<<<<<<< HEAD
 		BstFile bst;
-=======
-		BstFileLoader bst;
->>>>>>> 3e0c5287
 		bst.LoadFile(bstfileName, &bstBinaryRecords_, bst_meta_);
 	}
 	catch (const std::runtime_error& e) {
@@ -582,11 +578,7 @@
 
 	try {
 		// write binary stations data.  Throws runtime_error on failure.
-<<<<<<< HEAD
 		BstFile bst;
-=======
-		BstFileLoader bst;
->>>>>>> 3e0c5287
 		bst.WriteFile(bstfileName, &bstBinaryRecords_, bst_meta_);
 	}
 	catch (const std::runtime_error& e) {
@@ -598,11 +590,7 @@
 {
 	try {
 		// Load binary measurements data.  Throws runtime_error on failure.
-<<<<<<< HEAD
 		BmsFile bms;
-=======
-		BmsFileLoader bms;
->>>>>>> 3e0c5287
 		bms.LoadFile(bmsfileName, &bmsBinaryRecords_, bms_meta_);
 	}
 	catch (const std::runtime_error& e) {
@@ -624,11 +612,7 @@
 
 	try {
 		// write binary measurement data.  Throws runtime_error on failure.
-<<<<<<< HEAD
 		BmsFile bms;
-=======
-		BmsFileLoader bms;
->>>>>>> 3e0c5287
 		bms.WriteFile(bmsfileName, &bmsBinaryRecords_, bms_meta_);
 	}
 	catch (const std::runtime_error& e) {
