#include <filesystem>
//============================================================================
// Name         : dnaplot.cpp
// Author       : Roger Fraser
// Contributors : Dale Roberts <dale.o.roberts@gmail.com>
// Copyright    : Copyright 2017-2025 Geoscience Australia
//
//                Licensed under the Apache License, Version 2.0 (the "License");
//                you may not use this file except in compliance with the License.
//                You may obtain a copy of the License at
//               
//                http ://www.apache.org/licenses/LICENSE-2.0
//               
//                Unless required by applicable law or agreed to in writing, software
//                distributed under the License is distributed on an "AS IS" BASIS,
//                WITHOUT WARRANTIES OR CONDITIONS OF ANY KIND, either express or implied.
//                See the License for the specific language governing permissions and
//                limitations under the License.
//
// Description  : DynAdjust Plot library
//============================================================================

#include <dynadjust/dnaplot/dnaplot.hpp>
#include <thread>

#include <include/functions/dnastrutils.hpp>

namespace dynadjust { 
namespace networkplot {

dna_plot::dna_plot()
	: datum_(DEFAULT_EPSG_U)
	, output_folder_("")
	, network_name_("")
	, stationCount_(0)
	, blockCount_(1)
{
	v_msr_file_.clear();
	v_isl_const_file_.clear();
	v_isl_pts_file_.clear();
	v_jsl_const_file_.clear();
	v_isl_lbl_file_.clear();
	v_stn_cor_file_.clear();
	v_tectonic_plate_file_.clear();

	v_parameterStationList_.clear();

	InitialiseAppsandSystemCommands();

#ifdef _MSC_VER
#if (_MSC_VER < 1900)
	{
		// this function is obsolete in MS VC++ 14.0, VS2015
		// Set scientific format to print two places for the exponent
		_set_output_format(_TWO_DIGIT_EXPONENT);
	}
#endif
#endif
}
	

dna_plot::~dna_plot()
{
	
}

void dna_plot::InitialiseAppsandSystemCommands()
{
	_APP_GMTSET_ = "gmt gmtset";
	_APP_PSCOAST_ = "gmt pscoast";
	_APP_PSCONVERT_ = "gmt psconvert";
	_APP_PSTEXT_ = "gmt pstext";
	_APP_PSVELO_ = "gmt psvelo";
	_APP_PSXY_ = "gmt psxy";
	_APP_PSLEGEND_ = "gmt pslegend";
	
	// common commands across Windows / Linux / Apple, or 
	// unique to one particular system
	_MAKEDIR_CMD_ = "mkdir ";
	_ECHO_CMD_ = "echo ";
	_CHMOD_CMD_ = "chmod +x ";
	_GMT_TMP_DIR_ = "GMT_TMPDIR";

	// system-specific variables
#if defined(_WIN32) || defined(__WIN32__)
	_LEGEND_ECHO_ = _ECHO_CMD_;
	_LEGEND_CMD_1_ = " > ";
	_LEGEND_CMD_2_ = " >> ";
	_COMMENT_PREFIX_ = ":: ";
	_CMD_EXT_ = ".bat";
	_CMD_HEADER_ = "@echo off";
	_PDF_AGGREGATE_ = "pdftk ";
	_DELETE_CMD_ = "del /Q /F ";
	_COPY_CMD_ = "copy /Y ";
	_MOVE_CMD_ = "move /Y ";
	_NULL_OUTPUT_ = " > NUL";
	_ENV_GMT_TMP_DIR_ = "%" + _GMT_TMP_DIR_ + "%";
	_MAKEENV_CMD_ = "set ";
	_RMDIR_CMD_ = "rmdir /Q /S ";

#elif defined(__linux) || defined(sun) || defined(__unix__) || defined(__APPLE__)
	_LEGEND_ECHO_ = "";
	_LEGEND_CMD_1_ = "";
	_LEGEND_CMD_2_ = "";
	_COMMENT_PREFIX_ = "# ";
	_CMD_EXT_ = ".sh";
	_CMD_HEADER_ = "#!/bin/bash";
	_PDF_AGGREGATE_ = "pdfunite ";
	_DELETE_CMD_ = "rm -rf ";
	_COPY_CMD_ = "cp ";
	_MOVE_CMD_ = "mv ";
	_NULL_OUTPUT_ = " > /dev/null";
	_MAKETEMP_CMD_ = "mktemp ";
	_ENV_GMT_TMP_DIR_ = "$" + _GMT_TMP_DIR_;
	_MAKEENV_CMD_ = "export ";
	_RMDIR_CMD_ = "rm -rf ";

#endif

}
	

void dna_plot::CreateSegmentationGraph(const plotGraphMode& graphMode)
{

	// Execute gnuplot in a separate process
	InvokeGnuplot();

	// clean up gnuplot command file and input data file
	CleanupGnuplotFiles(graphMode);
}

void dna_plot::CleanupGnuplotFiles(const plotGraphMode& graphMode)
{
	if (pprj_->p._keep_gen_files)
		return;
	
	std::stringstream ss;
	ss << _DELETE_CMD_;

	// remove gnuplot command file
	ss << pprj_->p._gnuplot_cmd_file << " ";

	// remove gnuplot input file
	switch (graphMode)
	{
	case StationsMode:
		ss << seg_stn_graph_file_;
		break;
	case MeasurementsMode:
		ss << seg_msr_graph_file_;
		break;
	default:
		break;
	}

	// delete
	std::string system_file_cmd = ss.str();
	std::system(system_file_cmd.c_str());
}

void dna_plot::CreategnuplotGraphEnvironment(project_settings* pprj, const plotGraphMode& graphMode)
{
	InitialiseAppsandSystemCommands();

	// Set up the environment
	pprj_ = pprj;

	if (!std::filesystem::exists(pprj_->g.output_folder))
	{
		std::stringstream ss("CreategnuplotGraphEnvironment(): Output path does not exist... \n\n    ");
		ss << pprj_->g.output_folder << ".";
		SignalExceptionPlot(ss.str(), 0, NULL);
	}

	output_folder_ = pprj_->g.output_folder;
	network_name_ = pprj_->g.network_name;

	/////////////////////////////////////////////////////////
	// create gnuplot command file and set gnuplot parameters 
	std::string gnuplot_cmd_filename("graph_" + network_name_);

	std::string gnuplot_pic_name;
	switch (graphMode)
	{
	case StationsMode:
		gnuplot_pic_name = (network_name_ + "_graph_stn");
		gnuplot_cmd_filename.append("_stns");
		break;
	case MeasurementsMode:
		gnuplot_pic_name = (network_name_ + "_graph_msr");
		gnuplot_cmd_filename.append("_msrs");
		break;
	}

	gnuplot_cmd_filename.append(_CMD_EXT_);
	std::string gnuplot_cmd_file(output_folder_ + FOLDER_SLASH + gnuplot_cmd_filename);

	pprj_->p._gnuplot_cmd_file = gnuplot_cmd_file;
	
	// create pdf filename
	pprj_->p._pdf_file_name = output_folder_ + FOLDER_SLASH + gnuplot_pic_name + ".pdf";
	
	switch (graphMode)
	{
	case StationsMode:
		PlotGnuplotDatFileStns();
		break;
	case MeasurementsMode:
		PlotGnuplotDatFileMsrs();
		break;
	}

	PrintGnuplotCommandFile(gnuplot_cmd_file, graphMode);

}

void dna_plot::InvokeGnuplot()
{
	// Invoke gnuplot using absolute path				
	std::string system_file_cmd = "gnuplot " + std::filesystem::absolute(pprj_->p._gnuplot_cmd_file).string();

	// set up a thread group to execute the gnuplot in parallel
	std::thread gnuplot_thread{dna_create_threaded_process(system_file_cmd)};
	
	// go!
	gnuplot_thread.join();
}


	

void dna_plot::PlotGnuplotDatFileStns()
{
	seg_stn_graph_file_ = output_folder_ + FOLDER_SLASH + network_name_ + "-stn.seg.data";
	
	std::ofstream seg_data;
	try {
		// Create gnuplot station segment data file.  Throws runtime_error on failure.
		file_opener(seg_data, seg_stn_graph_file_);
	}
	catch (const std::runtime_error& e) {
		SignalExceptionPlot(e.what(), 0, NULL);
	}

	std::stringstream ss(""), st("");
	ss << "\"Max block size (" << std::setprecision(0) << blockThreshold_ << ")\" ";
	st << "\"Min inner stns (" << minInnerStns_ << ")\" ";
	seg_data << std::setw(HEADER_18) << std::left << "Block" <<
		std::setw(HEADER_32) << std::left << ss.str() <<
		std::setw(HEADER_32) << std::left << st.str() <<
		std::setw(HEADER_25) << std::left << "\"Total block size\"" <<
		std::setw(HEADER_18) << std::left << "\"Inner stns\"" <<
		std::setw(HEADER_18) << std::left << "\"Junction stns\"" << std::endl;

	for (UINT32 block=0; block<blockCount_; ++block)
		seg_data << std::setw(HEADER_18) << std::left << block+1 << 
			std::setw(HEADER_32) << std::left << std::setprecision(0) << blockThreshold_ <<				// threshold
			std::setw(HEADER_32) << std::left << std::setprecision(0) << minInnerStns_ <<				// threshold
			std::setw(HEADER_25) << std::left << v_ISL_.at(block).size() + v_JSL_.at(block).size() <<	// block size
			std::setw(HEADER_18) << std::left << v_ISL_.at(block).size() <<		// inner station count
			std::setw(HEADER_18) << std::left << v_JSL_.at(block).size() << std::endl;	// junction station count

	seg_data.close();
}
	

void dna_plot::PlotGnuplotDatFileMsrs()
{
	seg_msr_graph_file_ = output_folder_ + FOLDER_SLASH + network_name_ + "-msr.seg.data";
	
	std::ofstream seg_data;
	try {
		// Create gnuplot measurement segment data file.  Throws runtime_error on failure.
		file_opener(seg_data, seg_msr_graph_file_);
	}
	catch (const std::runtime_error& e) {
		SignalExceptionPlot(e.what(), 0, NULL);
	}

	UINT16 c;

	// print header
	seg_data << std::setw(PRINT_VAR_PAD) << std::left << "Block";
	std::stringstream ss;
	ss << "\"Total measurements\"";
	seg_data << std::setw(PRINT_VAR_PAD) << std::left << ss.str();

	for (c=0; c<_combined_msr_list.size(); c++)
	{		
		if (parsemsrTally_.MeasurementCount(_combined_msr_list.at(c)) == 0)
			continue;
		ss.str("");
		ss << "\"" << measurement_name<char, std::string>(_combined_msr_list.at(c)) << " (" <<
			parsemsrTally_.MeasurementCount(_combined_msr_list.at(c)) << ")\"";
		seg_data << std::setw(PRINT_VAR_PAD) << std::left << ss.str();
	}
	seg_data << std::endl;

	// Tally up measurement types for each block
	ComputeMeasurementCount();

	// print measurement tally for each block
	UINT32 block;
	for (block=0; block<blockCount_; ++block)
	{
		seg_data << std::setw(PRINT_VAR_PAD) << std::left << block + 1;
		seg_data << std::setw(PRINT_VAR_PAD) << std::left << v_msr_tally_.at(block).TotalCount();

		for (c=0; c<_combined_msr_list.size(); c++)
		{
			// do any measurements of this type exist at all?
			if (parsemsrTally_.MeasurementCount(_combined_msr_list.at(c)) > 0)
			{
				// yes, so test if this block has such measurements...
				//if (v_msr_tally_.at(block).MeasurementCount(_combined_msr_list.at(c)) == 0)			// no 
				//	seg_data << std::setw(PRINT_VAR_PAD) << std::left << "-";
				//else
					seg_data << std::setw(PRINT_VAR_PAD) << std::left << v_msr_tally_.at(block).MeasurementCount(_combined_msr_list.at(c));
			}
		}
		seg_data << std::endl;
	}
	
	seg_data.close();
}
	

void dna_plot::ComputeMeasurementCount()
{
	v_msr_tally_.resize(blockCount_);

	UINT32 block;
	it_vUINT32 _it_msr;

	for (block=0; block<blockCount_; ++block)
	{
		for (_it_msr=v_CML_.at(block).begin(); _it_msr<v_CML_.at(block).end(); _it_msr++)
		{
			// Increment single station measurement counters...
			switch (bmsBinaryRecords_.at(*_it_msr).measType)
			{
			case 'A': // Horizontal angle
				v_msr_tally_.at(block).A++;
				break;
			case 'B': // Geodetic azimuth
				v_msr_tally_.at(block).B++;
				break;
			case 'C': // Chord dist
				v_msr_tally_.at(block).C++;
				break;
			case 'D': // Direction set
				if (bmsBinaryRecords_.at(*_it_msr).measStart == xMeas)
					v_msr_tally_.at(block).D += bmsBinaryRecords_.at(*_it_msr).vectorCount1;
				break;
			case 'E': // Ellipsoid arc
				v_msr_tally_.at(block).E++;
				break;
			case 'G': // GPS Baseline (treat as single-baseline cluster)
				v_msr_tally_.at(block).G ++;
				break;
			case 'X': // GPS Baseline cluster
				if (bmsBinaryRecords_.at(*_it_msr).measStart == xMeas)
				{
					if (bmsBinaryRecords_.at(*_it_msr).vectorCount1 == bmsBinaryRecords_.at(*_it_msr).vectorCount2 + 1)
						v_msr_tally_.at(block).X += (bmsBinaryRecords_.at(*_it_msr).vectorCount1 * 3);
				}					
				break;
			case 'H': // Orthometric height
				v_msr_tally_.at(block).H++;
				break;
			case 'I': // Astronomic latitude
				v_msr_tally_.at(block).I++;
				break;
			case 'J': // Astronomic longitude
				v_msr_tally_.at(block).J++;
				break;
			case 'K': // Astronomic azimuth
				v_msr_tally_.at(block).K++;
				break;
			case 'L': // Level difference
				v_msr_tally_.at(block).L++;
				break;
			case 'M': // MSL arc
				v_msr_tally_.at(block).M++;
				break;
			case 'P': // Geodetic latitude
				v_msr_tally_.at(block).P++;
				break;
			case 'Q': // Geodetic longitude
				v_msr_tally_.at(block).Q++;
				break;
			case 'R': // Ellipsoidal height
				v_msr_tally_.at(block).R++;
				break;
			case 'S': // Slope distance
				v_msr_tally_.at(block).S++;
				break;
			case 'V': // Zenith distance
				v_msr_tally_.at(block).V++;
				break;
			case 'Y': // GPS point cluster
				if (bmsBinaryRecords_.at(*_it_msr).measStart == xMeas)
				{
					if (bmsBinaryRecords_.at(*_it_msr).vectorCount1 == bmsBinaryRecords_.at(*_it_msr).vectorCount2 + 1)
						v_msr_tally_.at(block).Y += (bmsBinaryRecords_.at(*_it_msr).vectorCount1 * 3);
				}					
				break;
			case 'Z': // Vertical angle
				v_msr_tally_.at(block).Z++;
				break;
			default:
				std::stringstream ss;
				ss << "ComputeMeasurementCount(): Unknown measurement type:  " << bmsBinaryRecords_.at(*_it_msr).measType << std::endl;
				throw NetPlotException(ss.str(), 0);
			}
		}
	}
}


void dna_plot::PrintGnuplotCommandFile(const std::string& gnuplot_cmd_file, const plotGraphMode& graphMode)
{
	try {
		// Create gnuplot batch file.  Throws runtime_error on failure.
		file_opener(gnuplotbat_file_, gnuplot_cmd_file);
	}
	catch (const std::runtime_error& e) {
		SignalExceptionPlot(e.what(), 0, NULL);
	}

	//if (output_folder_ != ".")
	//	gnuplotbat_file_ << "cd '" << output_folder_ << "'" << std::endl << std::endl;

	//gnuplotbat_file_ << "set terminal postscript eps enhanced color solid colortext" << std::endl << std::endl;
	gnuplotbat_file_ << "set terminal pdf enhanced color solid linewidth 0.75" << std::endl << std::endl;
	// gnuplot requires single quotes for filenames
	gnuplotbat_file_ << "set output '" << pprj_->p._pdf_file_name << "'" << std::endl;

	// histogram style
	gnuplotbat_file_ << "set style fill transparent solid 0.4" << std::endl;
	gnuplotbat_file_ << "set boxwidth 0.5" << std::endl;

	UINT32 upperLimit(0), block(0);
	
	switch (graphMode)
	{
	case StationsMode:
		for (block=0; block<blockCount_; ++block)
			if (upperLimit < (v_ISL_.at(block).size() + v_JSL_.at(block).size()))
				upperLimit = static_cast<UINT32>(v_ISL_.at(block).size() + v_JSL_.at(block).size());
		
		upperLimit = std::max(blockThreshold_, upperLimit);

		gnuplotbat_file_ << "set title \"" << "Station segmentation summary for " << network_name_ << "\" font \"Calibri,16\" noenhanced" << std::endl << std::endl;
		gnuplotbat_file_ << "set key outside center bottom horizontal Left reverse enhanced autotitles samplen 2.5 font \"Calibri,8\"" << std::endl;
		gnuplotbat_file_ << "set key width -2 height 2.5" << std::endl << std::endl;

		break;
	case MeasurementsMode:
		for (block=0; block<blockCount_; ++block)
			if (upperLimit < v_msr_tally_.at(block).TotalCount())
				upperLimit = v_msr_tally_.at(block).TotalCount();
	
		gnuplotbat_file_ << "set title \"" << "Measurement segmentation summary for " << network_name_ << "\" font \"Calibri,20\" noenhanced" << std::endl << std::endl;
		//gnuplotbat_file_ << "set key outside right top vertical Left reverse enhanced autotitles columnhead box samplen 2.5 font \"Calibri,8\"" << std::endl;
		gnuplotbat_file_ << "set key outside center bottom horizontal Left reverse enhanced autotitles columnhead samplen 2.5 font \"Calibri,8\"" << std::endl;
		//gnuplotbat_file_ << "set key width -15 height 0" << std::endl << std::endl;
		gnuplotbat_file_ << "set key width -2 height 2.5" << std::endl << std::endl;

		gnuplotbat_file_ << "set style histogram rowstacked title offset character 0, 0, 0" << std::endl;
		gnuplotbat_file_ << "set style data histograms" << std::endl;
		gnuplotbat_file_ << "set datafile missing '-'" << std::endl;
		gnuplotbat_file_ << std::endl;
		break;
	}

	upperLimit = upperLimit + upperLimit / 10;

	gnuplotbat_file_ << "set format x '%.0f'" << std::endl;
	gnuplotbat_file_ << "set format y '%.0f'" << std::endl;
	gnuplotbat_file_ << "set yrange[0:" << upperLimit << "]" << std::endl;
	gnuplotbat_file_ << "set auto x" << std::endl;
	gnuplotbat_file_ << "set ytics scale 0.25 font \"Calibri,8\"" << std::endl;

	gnuplotbat_file_ << "set xtics scale 0.25 nomirror" << std::endl;

	UINT32 fontSize(8);
	if (blockCount_ > 5000)
	{
		fontSize = 5;
		gnuplotbat_file_ << "set xtics 0,500 font \"Calibri,6\"" << std::endl << std::endl;
	}
	else if (blockCount_ > 1000)
	{
		fontSize = 5;
		gnuplotbat_file_ << "set xtics 0,100 font \"Calibri,6\"" << std::endl << std::endl;
	}
	else if (blockCount_ > 500)
	{
		fontSize = 5;
		gnuplotbat_file_ << "set xtics 0,50 font \"Calibri,5\"" << std::endl << std::endl;
	}
	else if (blockCount_ > 100)
	{
		fontSize = 5;
		gnuplotbat_file_ << "set xtics 0,10 font \"Calibri,6\"" << std::endl << std::endl;
	}
	else if (blockCount_ > 50)
	{
		fontSize = 6;
		gnuplotbat_file_ << "set xtics 0,5 font \"Calibri,8\"" << std::endl << std::endl;
	}
	else
		gnuplotbat_file_ << "set xtics 0,1 font \"Calibri,8\"" << std::endl << std::endl;
	

	// x-axis label
	std::stringstream ss("");
	ss << "Segmented Network Blocks (Total " << std::fixed << std::setprecision(0) << blockCount_ << ")";
	gnuplotbat_file_ << "set xlabel '" << ss.str() << "' font \"Calibri,10\"" << std::endl;

	switch (graphMode)
	{
	case StationsMode:
		PrintGnuplotCommandFileStns(fontSize);
		break;
	case MeasurementsMode:
		PrintGnuplotCommandFileMsrs(fontSize);
		break;
	}

	gnuplotbat_file_.close();
}
	
void dna_plot::PrintGnuplotCommandFileStns(const UINT32& fontSize)
{
	std::stringstream ss("");
	ss << "Station Count (Total " << std::fixed << std::setprecision(0) << stationCount_ << ")";
	gnuplotbat_file_ << "set ylabel '" << ss.str() << "' font \"Calibri,10\"" << std::endl << std::endl;

	// All colours based on a palette:
	//   https://coolors.co/ffd275-235789-da5552-43aa8b-39a9db
	gnuplotbat_file_ << "set style line 1 lw 0.75 lt 1 pt 7 ps 0.25 lc rgb \"#35A7FF\"         # total block size" << std::endl;		// royalblue
	gnuplotbat_file_ << "set style line 2 lw 2 lt 5 pt 7 ps 0.25 lc rgb \"#43AA8B\"            # threshold" << std::endl;			// zomp (green)
	gnuplotbat_file_ << "set style line 3 lw 2 lt 5 pt 7 ps 0.25 lc rgb \"#FFD275\"            # minimum inner size" << std::endl;	// orange yellow crayola
	gnuplotbat_file_ << "set style line 4 lw 2 lt 1 pt 7 ps 0.25 lc rgb \"#235789\"            # inners" << std::endl;				// bdazzled blue
	gnuplotbat_file_ << "set style line 5 lw 2 lt 1 pt 7 ps 0.25 lc rgb \"#DA5552\"            # junctions" << std::endl << std::endl;	// indian red

	gnuplotbat_file_ << "plot '" << seg_stn_graph_file_ << "' using 1:4 with boxes ls 1 title columnheader(4), \\" << std::endl;
	gnuplotbat_file_ << "     '" << seg_stn_graph_file_ << "' using 1:4:(sprintf(\"%.0f\",$4)) with labels font \"Calibri," << 
		fontSize << "\" center offset 0,0.5 notitle, \\" << std::endl;
	gnuplotbat_file_ << "     '" << seg_stn_graph_file_ << "' using 1:2 with lines ls 2 title columnheader(2), \\" << std::endl;
	gnuplotbat_file_ << "     '" << seg_stn_graph_file_ << "' using 1:3 with lines ls 3 title columnheader(3), \\" << std::endl;
	gnuplotbat_file_ << "     '" << seg_stn_graph_file_ << "' using 1:5 with linespoints ls 4 title columnheader(5), \\" << std::endl;
	gnuplotbat_file_ << "     '" << seg_stn_graph_file_ << "' using 1:5:(sprintf(\"%.0f\",$5)) with labels tc ls 4 font \"Calibri," << 
		fontSize << "\" center offset 1,0 notitle, \\" << std::endl;
	gnuplotbat_file_ << "     '" << seg_stn_graph_file_ << "' using 1:6 with linespoints ls 5 title columnheader(6), \\" << std::endl;
	gnuplotbat_file_ << "     '" << seg_stn_graph_file_ << "' using 1:6:(sprintf(\"%.0f\",$6)) with labels tc ls 5 font \"Calibri," << 
		fontSize << "\" center offset 1,0 notitle" << std::endl << std::endl;
}
	

void dna_plot::PrintGnuplotCommandFileMsrs(const UINT32& fontSize)
{
	std::stringstream ss("");
	ss << "Measurement Count (Total " << std::fixed << std::setprecision(0) << measurementCount_ << ")";
	gnuplotbat_file_ << "set ylabel '" << ss.str() << "' font \"Calibri,10\"" << std::endl << std::endl;

	// All colours based on a palette:
	//   https://coolors.co/ffd275-235789-da5552-43aa8b-39a9db

	UINT32 line(1);
	ss.str("");
	ss << "\"#4169e1\"";
	gnuplotbat_file_ << "set style line " << line++ << " lw 1 lt 1 pt 7 ps 0.5 lc rgb " << std::left << std::setw(PRINT_VAR_PAD) << ss.str() << " # total block size" << std::endl;	// royalblue

	// print measurements for each block
	UINT32 c;
	std::string colour;
	it_pair_string _it_colour;

	std::sort(pprj_->p._msr_colours.begin(), pprj_->p._msr_colours.end(), ComparePairFirst<std::string>());

	for (c=0; c<_combined_msr_list.size(); c++)
	{
		if (parsemsrTally_.MeasurementCount(_combined_msr_list.at(c)) < 1)
			continue;
		colour = _combined_msr_list.at(c);
		_it_colour = equal_range(pprj_->p._msr_colours.begin(), pprj_->p._msr_colours.end(), 
			colour, ComparePairFirst<std::string>());

		if (_it_colour.first == _it_colour.second)
			colour = "light-gray";
		else
			colour = _it_colour.first->second;
		
		ss.str("");
		ss << "\"" << colour << "\"";
		gnuplotbat_file_ << "set style line " << line++ << " lw 1 lt 1 pt 7 ps 0.5 lc rgb " << std::left << std::setw(PRINT_VAR_PAD) << ss.str() << 
			" # \"" << measurement_name<char, std::string>(_combined_msr_list.at(c)) << "\"" << std::endl;
		
	}
	gnuplotbat_file_ << std::endl;
	
	//UINT32 block(0);
	//if (v_msr_tally_.at(block).MeasurementCount(_combined_msr_list.at(c)) == 0)
	//	continue;

	// plot total measurement count
	line = 3;
	UINT32 linestyle(line-1), msrs(0);
	gnuplotbat_file_ << "plot '";
	measurementCategories_ = 0;
	
	for (c=0; c<_combined_msr_list.size(); c++)
	{
		if (parsemsrTally_.MeasurementCount(_combined_msr_list.at(c)) < 1)
			continue;
		if (msrs++ > 0)
			gnuplotbat_file_ << ", \\" << std::endl << "     '";
		gnuplotbat_file_ << seg_msr_graph_file_ << "' using " << line++ << ":xtic(1) ls " << linestyle++;
		measurementCategories_++;
	}

	gnuplotbat_file_ << ", \\" << std::endl << "     '" << seg_msr_graph_file_ << 
		"' using 0:2:(sprintf(\"%d\",$2)) with labels font \"Calibri," << 
			fontSize << "\" center offset 0,0.5 notitle" << std::endl;
	
}


void dna_plot::InitialiseGMTParameters()
{
	// Set initial parameters
	if (!std::filesystem::exists(pprj_->g.output_folder))
	{
		std::stringstream ss("InitialiseGMTParameters(): Output path does not exist... \n\n    ");
		ss << pprj_->g.output_folder << ".";
		SignalExceptionPlot(ss.str(), 0, NULL);
	}

	InitialiseAppsandSystemCommands();

	output_folder_ = pprj_->g.output_folder;
	network_name_ = pprj_->g.network_name;

	v_isl_const_file_.clear();
	v_jsl_const_file_.clear();
	v_isl_pts_file_.clear();
	v_isl_lbl_file_.clear();
	v_stn_cor_file_.clear();
	v_tectonic_plate_file_.clear();
	v_stn_err_file_.clear();
	v_stn_apu_file_.clear();
	v_jsl_pts_file_.clear();
	v_jsl_lbl_file_.clear();

	default_paper_width_ = 59.4;
	default_paper_height_ = 42.0;

	plotConstraints_ = false;

	lowerDeg_ = 1000.0;
	leftDeg_ = 1000.0;
	upperDeg_ = -1000.0;
	rightDeg_ = -1000.0;

	default_limits_ = true;
	
	// check for valid plot limits
	if (!pprj_->p._bounding_box.empty())
		default_limits_ = false;
	else if (pprj_->p._plot_area_radius > 0. && 
		pprj_->p._plot_centre_latitude > -90.00000001 && 
		pprj_->p._plot_centre_latitude < 90.00000001 && 
		pprj_->p._plot_centre_longitude > -180.00000001 && 
		pprj_->p._plot_centre_longitude < 180.00000001)
			default_limits_ = false;
	else if (pprj_->p._plot_area_radius > 0. && 
		!pprj_->p._plot_station_centre.empty())
			default_limits_ = false;
}


void dna_plot::FinaliseGMTParameters()
{
	//
	// At this point, all limit values are in decimal degrees
	//

	if (rightDeg_ < leftDeg_)
	{
		std::stringstream ss;
		ss << "Right limit cannot be less than left limit." << std::endl;
		throw NetPlotException(ss.str(), 0);
	}

	if (upperDeg_ < lowerDeg_)
	{
		std::stringstream ss;
		ss << "Upper limit cannot be less than lower limit." << std::endl;
		throw NetPlotException(ss.str(), 0);
	}

	// calculate dimensions of data extents
	dWidth_ = (rightDeg_ - leftDeg_);
	dHeight_ = (upperDeg_ - lowerDeg_);
	
	// if data is a single point (or a very small area)
	if (dHeight_ < 0.00005)
		dHeight_ += seconds15;
	if (dWidth_ < 0.00005)
		dWidth_ += seconds15;	
	
	// capture smallest dimension
	dDimension_ = (std::min(dWidth_, dHeight_));
	
	// Determine a buffer to envelope the entire plot, set to
	// 10% of the width/height (whichever is smaller)
	dBuffer_ = (dDimension_ * (0.1));

	// calculate latitude at which to place the scale bar
	dScaleLat_ = (lowerDeg_ - dBuffer_ / 2.0);

	// calculate centre point of data
	centre_width_ = (rightDeg_ + leftDeg_) / 2.0;
	centre_height_ = (upperDeg_ + lowerDeg_) / 2.0;

	// Has the user specified certain limits, or will the data be used to 
	// define the limits
	if (default_limits_)
	{
		// OK, the spatial extent of the data sets the limits, so
		// add a buffer accordingly
		upperDeg_ += dBuffer_;
		lowerDeg_ -= dBuffer_;
		leftDeg_ -= dBuffer_;
		rightDeg_ += dBuffer_;

		if (dDimension_ > seconds60)
		{
			// round down to nearest 5"
			leftDeg_ = leftDeg_ - fmod(leftDeg_, seconds05);
			lowerDeg_ = lowerDeg_ - fmod(lowerDeg_, seconds05);
			rightDeg_ = rightDeg_ + (seconds05 - fmod(rightDeg_, seconds05));
			upperDeg_ = upperDeg_ + (seconds05 - fmod(upperDeg_, seconds05));
		}
	}
	else
	{
		// Limits have been calculated via user input, so simply calculate
		// calculate latitude at which the scale bar
		// will be placed
		centre_width_ = pprj_->p._plot_centre_longitude;
		centre_height_ = pprj_->p._plot_centre_latitude;

		dScaleLat_ = lowerDeg_ + dBuffer_ / 2.0;
	}

	// prevent limit values from exceeding 'normal' limits
	if (default_limits_)
	{
		if (lowerDeg_ < -90.)
			lowerDeg_ = -90.;
		if (lowerDeg_ > 90.)
			lowerDeg_ = 90.;
	}

	// set the position of the error ellipse legend
	uncertainty_legend_long_ = leftDeg_ + dBuffer_;
	uncertainty_legend_lat_ = dScaleLat_;

	if (pprj_->p._plot_correction_arrows)
	{
		// set the position of the correction arrow legend
		// put the corrections legend on the right hand side
		arrow_legend_long_ = rightDeg_ - dBuffer_ * 2.0;
		arrow_legend_lat_ = dScaleLat_;
	}

	switch (pprj_->p._projection)
	{
	case world:
	case orthographic:
	case robinson:
		default_paper_width_ = 27.7;
		default_paper_height_ = 20.1;
		break;
	default:
		default_paper_width_ = 59.4;
		default_paper_height_ = 42.0;
	}	

	// Portrait or Landscape?
	// A3 paper width (landscape) is 42cm, and (portrait) is 29.7cm.  Less 
	// nomenclature (~2 cm), this leaves an available width for plotting 
	// of 40cm L or 27.7cm P
	//
	title_block_height_ = 6;
	page_width_ = default_paper_width_;		// centimetres

	if (dWidth_ > dHeight_)
		avg_data_scale_ = dHeight_ / default_paper_height_;
	else
		avg_data_scale_ = dHeight_ / default_paper_width_;
	
	isLandscape = true;
	if (dWidth_ < (dHeight_ + (title_block_height_ * avg_data_scale_)) || !default_limits_)
	{
		page_width_ = default_paper_height_;			// centimetres
		isLandscape = false;
	}	

	pprj_->p._page_width = page_width_ + 2;

	// Scale (for A3 page width)
	if ((rightDeg_ - leftDeg_) > Degrees(PI) ||			// wider than 180 degrees?
		(upperDeg_ - lowerDeg_) > Degrees(PI_135))		// taller than 135 degrees?
	{
		// Set the appropriate map projection
		if(!pprj_->p._user_defined_projection)
		{
			if ((upperDeg_ - lowerDeg_) > Degrees(PI_135))		// taller than 135 degrees?
			{
				// Print the entire world on a flat sheet
				pprj_->p._projection = world;

				// Calculate ground width, which in this case is the circumference of the world
				dDimension_ = TWO_PI * datum_.GetEllipsoid().GetSemiMajor();		// set distance circumference of a circle
				
				// Centre world map according to data centre
				leftDeg_ = centre_width_ - 180.0;
				rightDeg_ = centre_width_ + 180.0;

				// Normalise limits according to 180 boundary
				if (leftDeg_ < -180.0)
					leftDeg_ += 180.0;
				if (rightDeg_ > 180.0)
					rightDeg_ -= 180.0;
				
				// Set latitude limits
				lowerDeg_ = -90;
				upperDeg_ = 90;
			}
			else
			{
				// Print a globe plot.  Limits are not required
				pprj_->p._projection = orthographic;
				
				// Calculate ground width between west and east limits (including buffer)
				dDimension_ = Radians(rightDeg_ - leftDeg_) / TWO_PI * datum_.GetEllipsoid().GetSemiMajor();
			}
		}
		else
			// Calculate ground width between west and east limits (including buffer)
			dDimension_ = Radians(rightDeg_ - leftDeg_) / TWO_PI * datum_.GetEllipsoid().GetSemiMajor();

		// Calculate scale
		scale_ = dDimension_ / page_width_ * 100;		// metres
	}
	else
	{
		double azimuth;

		// Calculate accurate map width from limits
		dDimension_ = RobbinsReverse<double>(		// calculate distance (in metres) of map width
			Radians(centre_height_), Radians(leftDeg_), Radians(centre_height_), Radians(rightDeg_),
			&azimuth, datum_.GetEllipsoidRef());

		// Calculate scale
		scale_ = dDimension_ / page_width_ * 100;		// metres

		if (!pprj_->p._user_defined_projection)
		{
			// default (large regions)
			pprj_->p._projection = mercator;

			// very high latitudes
			if (fabs(centre_height_) > 80.)
				pprj_->p._projection = orthographic;
			//
			// high latitudes
			else if (fabs(centre_height_) > 60.)
				pprj_->p._projection = albersConic;
			// sparse latitude coverage
			else if ((upperDeg_ - lowerDeg_) > Degrees(QUART_PI))	// taller than 45 degrees?
			{
				// tall, narrow plots
				if ((rightDeg_ - leftDeg_) < Degrees(QUART_PI))		// not more than 45 degrees wide?
					pprj_->p._projection = orthographic;
				// reasonably large area
				else
					pprj_->p._projection = mercator;
			}
			//
			// Smallish areas
			else if (scale_ < 750000 && scale_ > 5000)
				pprj_->p._projection = transverseMercator;
			//
			// wider than 20 degrees and taller than 20 degrees?
			else if ((rightDeg_ - leftDeg_) > Degrees(PI_20) && (upperDeg_ - lowerDeg_) > Degrees(PI_20))
				pprj_->p._projection = stereographicConformal;
			// 
			// wide plots
			else if ((rightDeg_ - leftDeg_) > Degrees(THIRD_PI))	// wider than 90 degrees?
				
				pprj_->p._projection = lambertEqualArea;
		}
	}

	// Update calling app's parameters
	pprj_->p._projection = pprj_->p._projection;
	pprj_->p._ground_width = dDimension_;

	// Normalise scale
	NormaliseScale(scale_);
	mapScale_ = scale_;

	// Calculate scale bar, then round
	scale_bar_width_ = dDimension_ / 3000.;		// convert to kilometres
	NormaliseScaleBar(scale_bar_width_);

	// Calculate best graticule width, then round to the best integer
	graticule_width_ = ((rightDeg_ - leftDeg_) / 4.);
	graticule_width_precision_ = 12;
	NormaliseGraticule(graticule_width_, graticule_width_precision_);

	scale_precision_ = 0;
	if (scale_bar_width_ < 1.0)
		scale_precision_ = 4;

	line_width_ = projectSettings_.p._msr_line_width;
	circle_radius_ = 0.2;
	circle_radius_2_ = circle_radius_;
	circle_line_width_ = (projectSettings_.p._msr_line_width * 1.5);

	//if (scale >= 900000)
	//{
	//	//line_width = 0.05;
	//	circle_radius = 0.05;
	//	circle_line_width = 0.05;
	//}

	// Determine coastline resolution
	coastResolution_ = "l";
	SelectCoastlineResolution(dDimension_, coastResolution_, &pprj_->p);
}


bool dna_plot::InitialiseandValidateStartingBlock(UINT32& block)
{
	block = 0;
	if (pprj_->p._plot_block_number > 0)
	{
		block = pprj_->p._plot_block_number - 1;
		return true;
	}
	return false;
}

void dna_plot::CreateExtraInputFiles()
{
	UINT32 block(0);
	bool oneBlockOnly(true);
		
	// one and only block?
	oneBlockOnly = InitialiseandValidateStartingBlock(block);

	// Now print stations labels (based on font size determined by PrintGMTPlotBatfile)
	if (pprj_->p._plot_station_labels)
	{
		if (plotBlocks_)
		{
			if (oneBlockOnly)
				PrintStationLabelsBlock(block);
			else
				for (block=0; block<blockCount_; ++block)
					PrintStationLabelsBlock(block);
		}
		else
			PrintStationLabels();
	}

	if (pprj_->p._plot_positional_uncertainty)
	{
		if (oneBlockOnly)
			PrintPositionalUncertainty(block);
		else
			for (block=0; block<blockCount_; ++block)
				PrintPositionalUncertainty(block);
	}

	if (pprj_->p._plot_error_ellipses)
	{
		if (oneBlockOnly)
			PrintErrorEllipses(block);
		else
			for (block=0; block<blockCount_; ++block)
				PrintErrorEllipses(block);
	}

	if (pprj_->p._plot_correction_arrows)
	{
		if (oneBlockOnly)
			PrintCorrectionArrows(block);
		else
			for (block=0; block<blockCount_; ++block)
				PrintCorrectionArrows(block);
	}

	if (pprj_->p._plot_plate_boundaries)
	{
		if (oneBlockOnly)
			PrintPlateBoundaries(block);
		else
			for (block=0; block<blockCount_; ++block)
				PrintPlateBoundaries(block);
	}
}

void dna_plot::CreateGMTInputFiles()
{	
	if (plotBlocks_)
	{
		UINT32 block(0);
		bool oneBlockOnly(true);
		
		// one and only block?
		if ((oneBlockOnly = InitialiseandValidateStartingBlock(block)))
			block = 0;
			
		for (; block<blockCount_; ++block)
		{
			PrintStationsDataFileBlock(block);
			if (!pprj_->p._omit_measurements)
				PrintMeasurementsDatFilesBlock(block);
			if (oneBlockOnly)
				break;
		}
	}
	else
	{
		v_msr_file_.resize(1);
		// PrintStationsDataFile calculates plot limits if user has 
		// specified centre station or lat/long, or bounding box
		PrintStationsDataFile();
		if (!pprj_->p._omit_measurements)
			PrintMeasurementsDatFiles();
	}
}

void dna_plot::InitialiseGMTFilenames()
{
	// create bat file name(s), one per block, as:
	//   create_<network_name>_block_#.[bat|sh]
	//
	// Simultaneous plot cmd files are created as:
	//   create_<network_name>_block_0.[bat|sh]
	//
	// Specific block (n) plot cmd files are created as:
	//   create_<network_name>_block_n.[bat|sh]
	v_gmt_cmd_filenames_.clear();
	v_gmt_pdf_filenames_.clear();
	std::string gmt_filename, gmt_cmd_basename("create_" + network_name_ + "_block_");
		
	UINT32 block;
	bool oneBlockOnly = InitialiseandValidateStartingBlock(block);

	for (; block<blockCount_; ++block)
	{
		// gmt command filename
		gmt_filename = gmt_cmd_basename;
		gmt_filename.append(StringFromT(block)).append(_CMD_EXT_);

		// Add folder path
		gmt_filename = pprj_->g.output_folder + FOLDER_SLASH + gmt_filename;

		// Create absolute path				
		gmt_filename = std::filesystem::absolute(gmt_filename).string();

		// Add to the list
		v_gmt_cmd_filenames_.push_back(gmt_filename);

		// generated pdf filename
		gmt_filename = network_name_;
		gmt_filename.append("_block_").append(StringFromT(block)).append(".pdf");
		v_gmt_pdf_filenames_.push_back(output_folder_ + FOLDER_SLASH + gmt_filename);

		// break out for specific block (n) plots
		if (oneBlockOnly)
			break;
	}

	pprj_->p._gmt_cmd_file = output_folder_ + FOLDER_SLASH + leafStr(v_gmt_cmd_filenames_.at(0));

	pprj_->p._pdf_file_name = output_folder_ + FOLDER_SLASH + network_name_;

	if (plotBlocks_)
		pprj_->p._pdf_file_name.append("-phased");
	else
		pprj_->p._pdf_file_name.append("-simult");

	if (plotBlocks_ && oneBlockOnly)
		pprj_->p._pdf_file_name.append("-block-").append(StringFromT(block));

	pprj_->p._pdf_file_name.append(".pdf");
	
	// simultaneous
	if (!plotBlocks_)
		v_gmt_pdf_filenames_.at(0) = pprj_->p._pdf_file_name;
}

void dna_plot::CreateGMTCommandFiles()
{
	UINT32 block(0);
	bool oneBlockOnly(true);
	
	if (plotBlocks_)
	{
		// one and only block?
		if ((oneBlockOnly = InitialiseandValidateStartingBlock(block)))
			block = 0;
	}

	for (; block<blockCount_; ++block)
	{
		try {
			// Create GMT batch file.  Throws runtime_error on failure.
			file_opener(gmtbat_file_, v_gmt_cmd_filenames_.at(block));
		}
		catch (const std::runtime_error& e) {
			SignalExceptionPlot(e.what(), 0, NULL);
		}

		// set header
		gmtbat_file_ << _CMD_HEADER_ << std::endl;
		
		// GMT bat file is printed last to reflect the options and dimensions as determined
		// by PrintStationsDataFile and PrintMeasurementsDatFiles
		CreateGMTCommandFile(block);

		// close the file
		gmtbat_file_.close();

		// change file permission to executable
#if defined(__linux) || defined(sun) || defined(__unix__) || defined(__APPLE__)		
		std::string system_file_cmd = _CHMOD_CMD_ + v_gmt_cmd_filenames_.at(block);
		std::system(system_file_cmd.c_str());
#endif

		// break out for specific block (n) plots
		if (oneBlockOnly)
			break;
	}
}


void dna_plot::CreateGMTCommandFile(const UINT32& block)
{
	it_pair_string _it_colour;
	string_string_pair this_msr;

	float annot_font_size_primary(9), label_font_size(11.);
	double symbol_offset(1.0);
	double label_offset(1.5);
	double error_ellipse_scale(uncertainty_legend_length_/largest_uncertainty_);
	UINT32 uncertainty_legend_precision(4);

	std::string psTempFile("tmp-");
	psTempFile.append(StringFromT(block)).append(".ps");
	std::string pdfTempFile("tmp-");
	pdfTempFile.append(StringFromT(block)).append(".pdf");

	std::string legendTempFile("map-block");
	legendTempFile.append(StringFromT(block)).append(".legend");

	// make temporary directory for gmt.conf gmt.history to prevent corruption of
	// gmt.conf and gmt.history during parallel processing
	gmtbat_file_ << std::endl << _COMMENT_PREFIX_ << "Create temporary folder for gmt.conf and gmt.history" << std::endl;
	
#if defined(_WIN32) || defined(__WIN32__)
	// set, create and provide access to temporary folder for gmt.conf file
	gmtbat_file_ << _MAKEENV_CMD_ << _GMT_TMP_DIR_ << "=%TEMP%\\gmt.block-" << block << std::endl;
	gmtbat_file_ << _MAKEDIR_CMD_ << _ENV_GMT_TMP_DIR_ << std::endl;
	//gmtbat_file_ << "icacls " << _ENV_GMT_TMP_DIR_ << " /grant Everyone:(f)" << std::endl;

#elif defined(__linux) || defined(sun) || defined(__unix__) || defined(__APPLE__)
	// temporary gmt.conf file location
	gmtbat_file_ << _MAKEENV_CMD_ << _GMT_TMP_DIR_ << "=$(" << _MAKETEMP_CMD_ << "-d ${TMPDIR:-/tmp}/gmt.XXXXXX)" << std::endl << std::endl;
#endif

	UINT32 colours(0), columns(5);
	
	if (plotBlocks_)
		gmtbat_file_ << std::endl << 
			_COMMENT_PREFIX_ << "GMT command file for segmented network block " << (block + 1) << std::endl;		
	else
		gmtbat_file_ << std::endl << 
			_COMMENT_PREFIX_ << "GMT command file for simultaneous network" << std::endl << std::endl;

	// write GMT parameters
	PrintGMTParameters();

	//if (isLandscape)
	//	gmtbat_file_ << _APP_GMTSET_ << " PS_PAGE_ORIENTATION landscape" << std::endl << std::endl;
	//else
	//	gmtbat_file_ << _APP_GMTSET_ << " PS_PAGE_ORIENTATION portrait" << std::endl << std::endl;
	
	gmtbat_file_ << _APP_GMTSET_ << " FONT_ANNOT " << std::fixed << std::setprecision(1) << annot_font_size_primary << "p" << std::endl;
	gmtbat_file_ << _APP_GMTSET_ << " FONT_ANNOT_PRIMARY " << std::fixed << std::setprecision(1) << annot_font_size_primary << "p" << std::endl;
	gmtbat_file_ << _APP_GMTSET_ << " FONT_LABEL " << std::fixed << std::setprecision(1) << label_font_size << "p" << std::endl;
	if (graticule_width_ < 60./3600.)
		gmtbat_file_ << _APP_GMTSET_ << " FORMAT_GEO_MAP ddd:mm:ss.x" << std::endl << std::endl;
	else
		gmtbat_file_ << _APP_GMTSET_ << " FORMAT_GEO_MAP ddd:mm" << std::endl << std::endl;

	page_width_ = pprj_->p._page_width;

	switch (pprj_->p._projection)
	{
	case world:
		// World map centered on the dateline
		// pscoast -Rg -JQ4.5i -B60f30g30 -Dc -A5000 -Gblack -P > tmp.ps
		
		// Override coastline resolution
		coastResolution_ = "i";
		pprj_->p._coasline_resolution = intermediate;
		circle_radius_ = 0.02;
		circle_line_width_ = 0.02;
		if (pprj_->p._label_font_size < 0.)
			pprj_->p._label_font_size = 5;

		gmtbat_file_ << _APP_PSCOAST_ << " -Rg" << 
			// Carree Cylindrical equidistant projection, which looks the nicest
			" -JQ" << page_width_  << "c -B60g30 -D" << coastResolution_ << 
			" -A10000 -W0.75p,16/169/243 -G245/245/245 -K > " << psTempFile << std::endl;
			//
			// Miller's Cylindrical projection, which is neither equal nor conformal. All meridians and parallels are straight lines.
			// " -JJ" << page_width  << "c -B60g30 -D" << coastResolution << " -A10000 -W0.75p,16/169/243 -G245/245/245 -P -K > " << psTempFile << std::endl;
			//
			// Cylindrical equal-area projection
			//" -JY" << page_width  << "c -B60g30 -D" << coastResolution << " -A10000 -W0.75p,16/169/243 -G245/245/245 -P -K > " << psTempFile << std::endl;
		break;
	//
	// Orthographic projection
	case orthographic:
			
		// Override coastline resolution
		coastResolution_ = "h";
		pprj_->p._coasline_resolution = high;
		circle_radius_ = 0.05;
		circle_line_width_ = 0.05;
		if (pprj_->p._label_font_size < 0.)
			pprj_->p._label_font_size = 5;

		gmtbat_file_ << _APP_PSCOAST_ << " -Rg -JG" << 
			std::fixed << std::setprecision(7) << centre_width_ << "/" <<		// longitude
			std::fixed << std::setprecision(7) << centre_height_ << "/" <<		// latitude
			std::fixed << std::setprecision(1) << page_width_ << "c -B30g15 -D" << coastResolution_ << 
			" -A10000 -W0.75p,16/169/243 -G245/245/245 -P -K > " << psTempFile << std::endl;
		break;
	//
	// Mercator projection
	case mercator:
		if (pprj_->p._label_font_size < 0.)
			pprj_->p._label_font_size = 6;

		gmtbat_file_ << _APP_PSCOAST_ << " -R" << 
		std::fixed << std::setprecision(7) << leftDeg_ << "/" <<
		std::fixed << std::setprecision(7) << lowerDeg_ << "/" <<
		std::fixed << std::setprecision(7) << rightDeg_ << "/" <<
		std::fixed << std::setprecision(7) << upperDeg_;

		// example: -Jm1.2e-2i
		gmtbat_file_ << "r -JM" << std::fixed << std::setprecision(1) << page_width_ << "c";
		gmtbat_file_ << " -D" << coastResolution_ << " -N2/0.25p -W0.75p,16/169/243 -G255/255/255 -S233/246/255 -Lf" <<
			std::fixed << std::setprecision(5) << centre_width_ << "/" << std::fixed << std::setprecision(5) << dScaleLat_ << "/" << 
			std::fixed << std::setprecision(5) << centre_height_ << "/" << std::fixed << std::setprecision(scale_precision_) << scale_bar_width_ << "k+lKilometres+jt ";
        if (graticule_width_ < 0.0001)
            gmtbat_file_ << "-Bafg";
        else
            gmtbat_file_ << "-B" <<
			std::fixed << std::setprecision(graticule_width_precision_) << graticule_width_ << "g" << std::fixed << std::setprecision(graticule_width_precision_) << graticule_width_ << "/" << 
			std::fixed << std::setprecision(graticule_width_precision_) << graticule_width_ << "g" << std::fixed << std::setprecision(graticule_width_precision_) << graticule_width_;

		if (!isLandscape)
			gmtbat_file_ << " -P";
		gmtbat_file_ << " -K > " << psTempFile << std::endl;
		
		break;
	//
	// Transverse Mercator projection
	case transverseMercator:
		if (pprj_->p._label_font_size < 0.)
			pprj_->p._label_font_size = 6;

		gmtbat_file_ << _APP_PSCOAST_ << " -R" << 
		std::fixed << std::setprecision(7) << leftDeg_ << "/" <<
		std::fixed << std::setprecision(7) << lowerDeg_ << "/" <<
		std::fixed << std::setprecision(7) << rightDeg_ << "/" <<
		std::fixed << std::setprecision(7) << upperDeg_;

		// example: -Jt139.9944444/-24.1486111/1:1000000
		//gmtbat_file_ << "r -Jt" << std::fixed << std::setprecision(7) << centre_width_ << "/" <<
		//	std::fixed << std::setprecision(7) << centre_height_ << "/1:" << std::fixed << std::setprecision(0) << scale;
		gmtbat_file_ << "r -JT" << std::fixed << std::setprecision(7) << centre_width_ << "/" <<
			std::fixed << std::setprecision(1) << page_width_ << "c";

		gmtbat_file_ << " -D" << coastResolution_ << " -N2/0.25p -W0.75p,16/169/243 -G255/255/255 -S233/246/255 -Lf" <<
			std::fixed << std::setprecision(5) << centre_width_ << "/" << std::fixed << std::setprecision(5) << dScaleLat_ << "/" << 
			std::fixed << std::setprecision(5) << centre_height_ << "/" << std::fixed << std::setprecision(scale_precision_) << scale_bar_width_ << "k+lKilometres+jt ";
		if (graticule_width_ < 0.0001)
            gmtbat_file_ << "-Bafg";
        else
            gmtbat_file_ << "-B" <<
			std::fixed << std::setprecision(graticule_width_precision_) << graticule_width_ << "g" << std::fixed << std::setprecision(graticule_width_precision_) << graticule_width_ << "/" << 
			std::fixed << std::setprecision(graticule_width_precision_) << graticule_width_ << "g" << std::fixed << std::setprecision(graticule_width_precision_) << graticule_width_;

		if (!isLandscape)
			gmtbat_file_ << " -P";
		gmtbat_file_ << " -K > " << psTempFile << std::endl;
		
		break;
	//
	// Albers conic equal-area projection
	case albersConic:
		if (pprj_->p._label_font_size < 0.)
			pprj_->p._label_font_size = 6;

		gmtbat_file_ << _APP_PSCOAST_ << " -R" << 
			std::fixed << std::setprecision(7) << leftDeg_ << "/" <<
			std::fixed << std::setprecision(7) << lowerDeg_ << "/" <<
			std::fixed << std::setprecision(7) << rightDeg_ << "/" <<
			std::fixed << std::setprecision(7) << upperDeg_;

		// example: -Jb136.5/-36/-18/-36/1:45000000
		//gmtbat_file_ << "r -Jb" << std::fixed << std::setprecision(7) << centre_width_ << "/" <<
		//	std::fixed << std::setprecision(7) << centre_height_ << "/" <<
		//	std::fixed << std::setprecision(7) << upperDeg_ - fabs(dHeight/3.) << "/" <<
		//	std::fixed << std::setprecision(7) << lowerDeg_ + fabs(dHeight/3.) << "/" <<				
		//	"1:" << std::fixed << std::setprecision(0) << scale;
		gmtbat_file_ << "r -JB" << std::fixed << std::setprecision(7) << centre_width_ << "/" <<
			std::fixed << std::setprecision(7) << centre_height_ << "/" <<
			std::fixed << std::setprecision(7) << upperDeg_ - fabs(dHeight_/3.) << "/" <<
			std::fixed << std::setprecision(7) << lowerDeg_ + fabs(dHeight_/3.) << "/" <<				
			std::fixed << std::setprecision(1) << page_width_ << "c";

		gmtbat_file_ << " -D" << coastResolution_ << " -N2/0.25p -W0.75p,16/169/243 -G255/255/255 -S233/246/255 -Lf" <<
			std::fixed << std::setprecision(5) << centre_width_ << "/" << std::fixed << std::setprecision(5) << dScaleLat_ << "/" << 
			std::fixed << std::setprecision(5) << centre_height_ << "/" << std::fixed << std::setprecision(scale_precision_) << scale_bar_width_ << "k+lKilometres+jt ";
		if (graticule_width_ < 0.0001)
            gmtbat_file_ << "-Bafg";
        else
            gmtbat_file_ << "-B" <<
			std::fixed << std::setprecision(graticule_width_precision_) << graticule_width_ << "g" << std::fixed << std::setprecision(graticule_width_precision_) << graticule_width_ << "/" << 
			std::fixed << std::setprecision(graticule_width_precision_) << graticule_width_ << "g" << std::fixed << std::setprecision(graticule_width_precision_) << graticule_width_;

		if (!isLandscape)
			gmtbat_file_ << " -P";
		gmtbat_file_ << " -K > " << psTempFile << std::endl;
		break;
	//
	// Lambert Azimuthal Equal-Area		
	case lambertEqualArea:		
		if (pprj_->p._label_font_size < 0.)
			pprj_->p._label_font_size = 6;

		gmtbat_file_ << _APP_PSCOAST_ << " -R" << 
		std::fixed << std::setprecision(7) << leftDeg_ << "/" <<
		std::fixed << std::setprecision(7) << lowerDeg_ << "/" <<
		std::fixed << std::setprecision(7) << rightDeg_ << "/" <<
		std::fixed << std::setprecision(7) << upperDeg_;

		// example: -JA30/-30/4.5i
		gmtbat_file_ << "r -JA" << std::fixed << std::setprecision(7) << centre_width_ << "/" <<
			std::fixed << std::setprecision(7) << centre_height_ << "/" <<
			std::fixed << std::setprecision(1) << page_width_ << "c";

		gmtbat_file_ << " -D" << coastResolution_ << " -N2/0.25p -W0.75p,16/169/243 -G255/255/255 -S233/246/255 -Lf" <<
			std::fixed << std::setprecision(5) << centre_width_ << "/" << std::fixed << std::setprecision(5) << dScaleLat_ << "/" << 
			std::fixed << std::setprecision(5) << centre_height_ << "/" << std::fixed << std::setprecision(scale_precision_) << scale_bar_width_ << "k+lKilometres+jt ";
        if (graticule_width_ < 0.0001)
            gmtbat_file_ << "-Bafg";
        else
            gmtbat_file_ << "-B" <<
			std::fixed << std::setprecision(graticule_width_precision_) << graticule_width_ << "g" << std::fixed << std::setprecision(graticule_width_precision_) << graticule_width_ << "/" << 
			std::fixed << std::setprecision(graticule_width_precision_) << graticule_width_ << "g" << std::fixed << std::setprecision(graticule_width_precision_) << graticule_width_;

		if (!isLandscape)
			gmtbat_file_ << " -P";
		gmtbat_file_ << " -K > " << psTempFile << std::endl;
		
		break;
	//
	// General stereographic map
	case stereographicConformal:
		if (pprj_->p._label_font_size < 0.)
			pprj_->p._label_font_size = 6;

		gmtbat_file_ << _APP_PSCOAST_ << " -R" << 
		std::fixed << std::setprecision(7) << leftDeg_ << "/" <<
		std::fixed << std::setprecision(7) << lowerDeg_ << "/" <<
		std::fixed << std::setprecision(7) << rightDeg_ << "/" <<
		std::fixed << std::setprecision(7) << upperDeg_;

		// example: -R100/-40/160/-10r -JS130/-30/4i
		gmtbat_file_ << "r -JS" << std::fixed << std::setprecision(7) << centre_width_ << "/" <<
			std::fixed << std::setprecision(7) << centre_height_ << "/" <<
			std::fixed << std::setprecision(1) << page_width_ << "c";

		gmtbat_file_ << " -D" << coastResolution_ << " -N2/0.25p -W0.75p,16/169/243 -G255/255/255 -S233/246/255 -Lf" <<
			std::fixed << std::setprecision(5) << centre_width_ << "/" << std::fixed << std::setprecision(5) << dScaleLat_ << "/" << 
			std::fixed << std::setprecision(5) << centre_height_ << "/" << std::fixed << std::setprecision(scale_precision_) << scale_bar_width_ << "k+lKilometres+jt ";
        if (graticule_width_ < 0.0001)
            gmtbat_file_ << "-Bafg";
        else
            gmtbat_file_ << "-B" <<
			std::fixed << std::setprecision(graticule_width_precision_) << graticule_width_ << "g" << std::fixed << std::setprecision(graticule_width_precision_) << graticule_width_ << "/" << 
			std::fixed << std::setprecision(graticule_width_precision_) << graticule_width_ << "g" << std::fixed << std::setprecision(graticule_width_precision_) << graticule_width_;

		if (!isLandscape)
			gmtbat_file_ << " -P";
		gmtbat_file_ << " -K > " << psTempFile << std::endl;
		
		break;
	// Robinson projection
	case robinson:
	default:

		// Robinson map centered on the dateline
		// pscoast -Rwest/east/south/north -JN7.5i -B60f30g30 -Dc -A5000 -Gblack -P > tmp.ps
		// pscoast -R(centre_width_-180)/(centre_width_+180)/-90/90

		// Override coastline resolution
		coastResolution_ = "i";
		pprj_->p._coasline_resolution = intermediate;
		circle_radius_ = 0.02;
		circle_line_width_ = 0.02;
		if (pprj_->p._label_font_size < 0.)
			pprj_->p._label_font_size = 5;

		gmtbat_file_ << _APP_PSCOAST_ << " -R" << 
			(centre_width_-180) << "/" << (centre_width_+180) << "/-90/90"
			" -JN" << page_width_  << "c -B60g30 -D" << coastResolution_ << 
			" -A10000 -W0.75p,16/169/243 -G245/245/245 -K > " << psTempFile << std::endl;
	}

	std::sort(pprj_->p._msr_colours.begin(), pprj_->p._msr_colours.end(), ComparePairFirst<std::string>());		

	if (pprj_->p._plot_plate_boundaries)
	{
		// print plate boundaries first
		gmtbat_file_ << _APP_PSXY_ << " -R -J \"" << v_tectonic_plate_file_.at(block) << 
			"\" -W0.75p,#DA5552 -O -K >> " << psTempFile << std::endl;
	}

	// Does the user want to print measurements?
	if (!pprj_->p._omit_measurements)
	{
		// print latitude, longitude and height measurements (large circles) before stations
		for (UINT32 i=0; i<v_msr_file_.at(block).size(); i++)
		{
			if (v_msr_file_.at(block).at(i).second != "H" &&
				v_msr_file_.at(block).at(i).second != "I" &&
				v_msr_file_.at(block).at(i).second != "J" &&
				v_msr_file_.at(block).at(i).second != "P" &&
				v_msr_file_.at(block).at(i).second != "Q" &&
				v_msr_file_.at(block).at(i).second != "R" &&
				v_msr_file_.at(block).at(i).second != "Y")
				continue;

			circle_radius_2_ = circle_radius_;

			if (v_msr_file_.at(block).at(i).second == "I" ||		// astronomic latitude
				v_msr_file_.at(block).at(i).second == "P")			//   geodetic latitude
				circle_radius_2_ = circle_radius_ * 2.75;
			else if (v_msr_file_.at(block).at(i).second == "J" ||	// astronomic longitude
				v_msr_file_.at(block).at(i).second == "Q")			//   geodetic longitude
				circle_radius_2_ = circle_radius_ * 2.4;
			else if (v_msr_file_.at(block).at(i).second == "H" ||	// orthometric height
				v_msr_file_.at(block).at(i).second == "R")			// ellipsoidal height
				circle_radius_2_ = circle_radius_ * 1.95;
			else if (v_msr_file_.at(block).at(i).second == "Y")		// GPS point cluster
				circle_radius_2_ = circle_radius_ * 3.0;

			_it_colour = equal_range(pprj_->p._msr_colours.begin(), pprj_->p._msr_colours.end(), 
				v_msr_file_.at(block).at(i).second, ComparePairFirst<std::string>());

			if (_it_colour.first == _it_colour.second)
			{
				gmtbat_file_ << _APP_PSXY_ << " -R -J -Skcircle/" << std::fixed << std::setprecision(2) << circle_radius_2_ << 
					" \"" << v_msr_file_.at(block).at(i).first << "\" -W" << std::setprecision(2) << circle_line_width_ << 
					"p,darkgray -Glightgray";
				gmtbat_file_ << " -O -K >> " << psTempFile << std::endl;
			}
			else
			{
				colours++;
				gmtbat_file_ << _APP_PSXY_ << " -R -J -Skcircle/" << std::fixed << std::setprecision(2) << circle_radius_2_ << 
					" \"" << v_msr_file_.at(block).at(i).first << "\" -W" << std::setprecision(2) << circle_line_width_ << 
					"p,";

				// Line colour
				if (v_msr_file_.at(block).at(i).second == "Y")						// GNSS Point Cluster
					gmtbat_file_ << "#235789";									// bdazzled blue
				else if (v_msr_file_.at(block).at(i).second == "I" ||				// astronomic latitude
					v_msr_file_.at(block).at(i).second == "P")						// geodetic latitude
					gmtbat_file_ << "#A393BF";									// glossy grape
				else if (v_msr_file_.at(block).at(i).second == "J" ||				// astronomic longitude
					v_msr_file_.at(block).at(i).second == "Q")						// geodetic longitude
					gmtbat_file_ << "#4C1C00";									// seal brown
				else if (v_msr_file_.at(block).at(i).second == "H" ||				// orthometric height
					v_msr_file_.at(block).at(i).second == "R")						// ellipsoidal height
					gmtbat_file_ << "#6622CC";									// french violet
				else
					gmtbat_file_ << _it_colour.first->second;

				// Fill colour
				gmtbat_file_ << " -G" << _it_colour.first->second  << " -O -K >> " << psTempFile << std::endl;
			}
		}
	}

	// print stations first to enable measurements to be seen
	gmtbat_file_ << _APP_PSXY_ << " -R -J -Skcircle/" << std::fixed << std::setprecision(2) << circle_radius_ << 
		" \"" << v_isl_pts_file_.at(block) << "\" -W" << std::setprecision(2) << circle_line_width_ << 
		"p,#235789 -Gwhite -O -K >> " << psTempFile << std::endl;

	if (plotConstraints_)
		// don't plot line, just fill
		gmtbat_file_ << _APP_PSXY_ << " -R -J -Skcircle/" << std::fixed << std::setprecision(2) << circle_radius_ << 
			" \"" << v_isl_const_file_.at(block) << "\" -G#235789 -O -K >> " << psTempFile << std::endl;

	if (plotBlocks_)
	{
		gmtbat_file_ << _APP_PSXY_ << " -R -J -Skcircle/" << std::fixed << std::setprecision(2) << circle_radius_ << 
			" \"" << v_jsl_pts_file_.at(block) << "\" -W" << std::setprecision(2) << circle_line_width_ * 2.0 << 
			"p,#DA5552 -Gwhite -O -K >> " << psTempFile << std::endl;

		if (plotConstraints_)
			// don't plot line, just fill
			gmtbat_file_ << _APP_PSXY_ << " -R -J -Skcircle/" << std::fixed << std::setprecision(2) << circle_radius_ << 
				" \"" << v_jsl_const_file_.at(block) << "\" -G#DA5552 -O -K >> " << psTempFile << std::endl;
	}

	// Does the user want to print measurements?
	if (!pprj_->p._omit_measurements)
	{
		// now print lines
		for (UINT32 i=0; i<v_msr_file_.at(block).size(); i++)
		{
			if (v_msr_file_.at(block).at(i).second == "H")		// already printed
				continue;
			if (v_msr_file_.at(block).at(i).second == "I")		// ''
				continue;
			if (v_msr_file_.at(block).at(i).second == "J")		// ''
				continue;
			if (v_msr_file_.at(block).at(i).second == "P")		// ''
				continue;
			if (v_msr_file_.at(block).at(i).second == "Q")		// ''
				continue;			
			if (v_msr_file_.at(block).at(i).second == "R")		// ''
				continue;
			if (v_msr_file_.at(block).at(i).second == "Y")		// ''
				continue;
				
			_it_colour = equal_range(pprj_->p._msr_colours.begin(), pprj_->p._msr_colours.end(), 
				v_msr_file_.at(block).at(i).second, ComparePairFirst<std::string>());

			if (_it_colour.first == _it_colour.second)
			{
				gmtbat_file_ << _APP_PSXY_ << " -R -J \"" << v_msr_file_.at(block).at(i).first << 
					"\" " << "-W" << std::setprecision(2) << line_width_ << 
					"p,lightgray";
				//if (v_msr_file_.at(block).at(i).second == "Y")		// not a vector measurement, so represent as dashed
				//	gmtbat_file_ << ",6_8:1p";
				gmtbat_file_ << " -O -K >> " << psTempFile << std::endl;
			}
			else
			{
				colours++;
				gmtbat_file_ << _APP_PSXY_ << " -R -J \"" << v_msr_file_.at(block).at(i).first << 
					"\" " << "-W" << std::setprecision(2) << line_width_ << 
					"p," << _it_colour.first->second;
				//if (v_msr_file_.at(block).at(i).second == "Y")		// not a vector measurement, so represent as dashed
				//	gmtbat_file_ << ",6_8:1p";
				gmtbat_file_ << " -O -K >> " << psTempFile << std::endl;
			}
		}
	}

	if (pprj_->p._plot_positional_uncertainty || 
		pprj_->p._plot_error_ellipses)
	{
		// calculate scale for uncertainty circles, to the end that 
		// largest_uncertainty_ is uncertainty_legend_length_ cm on the A3 page
		//if (largest_uncertainty_ >= 1.0)
		//	uncertainty_legend_precision = 0;
		/*else*/ if ((largest_uncertainty_ / pprj_->p._pu_ellipse_scale) >= 0.1)
			uncertainty_legend_precision = 1;
		else if ((largest_uncertainty_ / pprj_->p._pu_ellipse_scale) >= 0.01)
			uncertainty_legend_precision = 2;
		else if ((largest_uncertainty_ / pprj_->p._pu_ellipse_scale) >= 0.001)
			uncertainty_legend_precision = 3;
		else
			uncertainty_legend_precision = 4;
	}

	UINT32 precision(10);

	if (pprj_->p._plot_positional_uncertainty)
	{
		// print positional uncertainty
		gmtbat_file_ << _APP_PSVELO_ << " -R -J \"" << v_stn_apu_file_.at(block) << 
			"\" -Sr" << error_ellipse_scale << "/0.95/0c -L -W1.25p,#FFD275 -O -K >> " << psTempFile << std::endl;

		// Shift plot north to account for error ellipse legend
		if (pprj_->p._plot_error_ellipses)
			gmtbat_file_ << _APP_PSXY_ << " -R -J -T -Y" << 
				label_font_size * 1.5 << "p " << 
				" -O -K >> " << psTempFile << std::endl;
		
		// Add text for positional uncertainty legend 
		gmtbat_file_ << _ECHO_CMD_ << 
			std::setprecision(precision) << std::fixed << std::left << uncertainty_legend_long_ << " " << 
			std::setprecision(precision) << std::fixed << std::left << uncertainty_legend_lat_ << " " << 
			" 95% positional uncertainty " <<						// the label
			std::setprecision(uncertainty_legend_precision) <<			// ''
			std::fixed << largest_uncertainty_ / pprj_->p._pu_ellipse_scale << " radius \\(m\\)" <<					// radius
			" | ";													// Push to pstext
		gmtbat_file_ << 
			_APP_PSTEXT_ << " -R -J -F+f" << 
			std::fixed << std::setprecision(0) << 
			pprj_->p._label_font_size * 2.0 << "p,Helvetica" <<		// font size and face
			"=~" << pprj_->p._label_font_size/2.0 << "p,white" << 		// outline (or glow)
			"+jLM " <<														// justification
			"-Dj" << pprj_->p._label_font_size * 2.0 <<				// x shift
			"p/0p -O -K >> " << psTempFile << std::endl;					// y shift
	}
	
	if (pprj_->p._plot_error_ellipses)
	{
		// Terminate a sequence of GMT plotting commands without producing any plotting output
		if (pprj_->p._plot_positional_uncertainty)
			gmtbat_file_ << _APP_PSXY_ << " -R -J -T -Y-" << 
				label_font_size * 1.5 << "p " << 
				" -O -K >> " << psTempFile << std::endl;

		double ellipse_scale(1.);

		// The error ellipse legend is printed using the largest uncertainty (semi-major) found, unless
		// positional uncertainty is being printed, in which case the error ellipse is printed using
		// half the size.  This is purely to give the impression that error ellipses are 1 sigma (68%) and
		// positional uncertainty is 95%, or close to 2 sigma.
		if (pprj_->p._plot_positional_uncertainty)
			ellipse_scale = 2.;

		// print error ellipses in indian red
		gmtbat_file_ << _APP_PSVELO_ << " -R -J \"" << v_stn_err_file_.at(block) << 
			"\" -Sr" << error_ellipse_scale << "/0.95/0c -L -W0.75p,#DA5552 -O -K >> " << psTempFile << std::endl;

		// Add text for error ellipse legend 
		gmtbat_file_ << _ECHO_CMD_ <<
			std::setprecision(precision) << std::fixed << std::left << uncertainty_legend_long_ << " " << 
			std::setprecision(precision) << std::fixed << std::left << uncertainty_legend_lat_ << " " << 
			" 1 sigma error ellipse " <<							// the label
			std::setprecision(uncertainty_legend_precision) <<			// ''
			std::fixed << largest_uncertainty_ / ellipse_scale / pprj_->p._pu_ellipse_scale <<			// semi-major
			", " <<				
			std::fixed << largest_uncertainty_ / 3.0 / ellipse_scale / pprj_->p._pu_ellipse_scale <<	// semi-minor (make it third the height)
			" \\(m\\)" <<
			" | ";													// Push to pstext
		gmtbat_file_ << 
			_APP_PSTEXT_ << " -R -J -F+f" << 
			std::fixed << std::setprecision(0) << 
			pprj_->p._label_font_size * 2.0 << "p,Helvetica" <<				// font size and face
			"=~" << pprj_->p._label_font_size/2.0 << "p,white" << 		// outline (or glow)
			"+jLM " <<														// justification
			"-Dj" << pprj_->p._label_font_size * 2.0 <<				// x shift
			"p/0p -O -K >> " << psTempFile << std::endl;					// y shift
	}
	
	if (pprj_->p._plot_correction_arrows)
	{
		// calculate scale for arrows, to the end that 
		// average_correction_ is 3cm on the A3 page
		if (average_correction_ < PRECISION_1E4)
			average_correction_ = PRECISION_1E4;
		double correction_arrow_scale(arrow_legend_length_/average_correction_);
		UINT32 correction_legend_precision(4);

		//if (average_correction_ >= 1.0)
		//	correction_legend_precision = 0;
		/*else*/ if (average_correction_ >= 0.1)
			correction_legend_precision = 1;
		else if (average_correction_ >= 0.01)
			correction_legend_precision = 2;
		else if (average_correction_ >= 0.001)
			correction_legend_precision = 3;
		else
			correction_legend_precision = 4;


		// print text in black (no arrows)
		if (pprj_->p._plot_correction_labels)
			gmtbat_file_ << _APP_PSVELO_ << " -R -J \"" << v_stn_cor_file_.at(block) << 
				"\" -Se0.0001/0.95+f" << std::setprecision(0) << pprj_->p._label_font_size << 
				"p,Helvetica,black -L -A0.0001/0.0001/0.0001c -O -K >> " << psTempFile << std::endl;

		// print arrows (without black outline!)
		gmtbat_file_ << _APP_PSVELO_ << " -R -J \"" << v_stn_cor_file_.at(block) << 
			"\" -Se" << correction_arrow_scale << "/0.95/0c -L -A" << line_width_ / 2.0 * CM_TO_INCH << 
			"/0.5/0.1c -G#DA5552 -W0.0p,#DA5552 -O -K >> " << psTempFile << std::endl;

		// Add text below the corrections arrow legend 
		gmtbat_file_ << _ECHO_CMD_ <<
			std::setprecision(precision) << std::fixed << std::left << arrow_legend_long_ << " " << 
			std::setprecision(precision) << std::fixed << std::left << arrow_legend_lat_ << " " << 
			std::setprecision(correction_legend_precision) <<			// the label
			std::fixed << average_correction_ / pprj_->p._correction_scale <<	" \\(m\\)" <<				// ''
			" | ";													// Push to pstext
		gmtbat_file_ << 
			_APP_PSTEXT_ << " -R -J -F+f" << 
			std::fixed << std::setprecision(0) << 
			pprj_->p._label_font_size * 2.0 << "p,Helvetica" <<		// font size and face
			"=~" << pprj_->p._label_font_size/2.0 << "p,white" << 		// outline (or glow)
			"+jRM " <<														// justification
			"-Dj" << pprj_->p._label_font_size * 2.0 << 		 		// x shift
			"p/0p -O -K >> " << psTempFile << std::endl;					// y shift
		
		gmtbat_file_ << _APP_PSXY_ << " -R -J -T -Y-" << 
			label_font_size * 1.5 << "p " << 
			" -O -K >> " << psTempFile << std::endl;

		// Add text above for corrections legend 
		gmtbat_file_ << _ECHO_CMD_ <<
			std::setprecision(precision) << std::fixed << std::left << arrow_legend_long_ << " " << 
			std::setprecision(precision) << std::fixed << std::left << arrow_legend_lat_ << " " << 
			"Corrections scale" <<									// the label
			" | ";													// Push to pstext
		gmtbat_file_ << 
			_APP_PSTEXT_ << " -R -J -F+f" << 
			std::fixed << std::setprecision(0) << 
			pprj_->p._label_font_size * 2.0 << "p,Helvetica" <<		// font size and face
			"=~" << pprj_->p._label_font_size/2.0 << "p,white" << 		// outline (or glow)
			"+jCM " <<														// justification
			"-Dj-" << pprj_->p._label_font_size * 2.0 <<				// x shift
			"p/0p -O -K >> " << psTempFile << std::endl;					// y shift
		
		gmtbat_file_ << _APP_PSXY_ << " -R -J -T -Y" << 
			label_font_size * 1.5 << "p " << 
			" -O -K >> " << psTempFile << std::endl;
	}

	if (pprj_->p._plot_station_labels)
	{
		gmtbat_file_ << _APP_PSTEXT_ << " -R -J \"" << v_isl_lbl_file_.at(block) << "\"";
		
		// print shadow
		gmtbat_file_ << " -F+f" << 
			std::fixed << std::setprecision(0) << 
			pprj_->p._label_font_size << "p,Helvetica" <<				// font size and face
			"=~" << pprj_->p._label_font_size/3.0 << "p,white" << 		// outline (or glow)
			"+jLM " <<														// justification
			"-Dj" << pprj_->p._label_font_size + 						
				sqrt(pprj_->p._label_font_size) << 					// x shift
			"p/" << pprj_->p._label_font_size/2.0 <<					// y shift
			"p -O -K >> " << psTempFile << std::endl;

		if (plotBlocks_)
		{
			gmtbat_file_ << _APP_PSTEXT_ << " -R -J \"" << v_jsl_lbl_file_.at(block) << "\"";
			
			// print shadow
			gmtbat_file_ << " -F+f" << 
				std::fixed << std::setprecision(0) << 
				pprj_->p._label_font_size << "p,Helvetica" <<				// font size and face
				"=~" << pprj_->p._label_font_size/3.0 << "p,white" << 		// outline (or glow)
				"+jLM " <<														// justification
				"-Dj" << pprj_->p._label_font_size + 						
					sqrt(pprj_->p._label_font_size) << 					// x shift
				"p/" << pprj_->p._label_font_size/2.0 <<					// y shift
				"p -O -K >> " << psTempFile << std::endl;
		}
	}

	// Prepare to terminate a sequence of GMT plotting commands without producing 
	// any plotting output (depending on whether a title block is required)
	gmtbat_file_ << _APP_PSXY_ << " -R -J -T -O";

	std::string legendCommand1(_LEGEND_CMD_1_), legendCommand2(_LEGEND_CMD_2_);

#if defined(_WIN32) || defined(__WIN32__)
	// temporary legend files
	legendCommand1.append(legendTempFile);
	legendCommand2.append(legendTempFile);
#endif
	
	// No title block?
	if (pprj_->p._omit_title_block)
	{
		// Terminate a sequence of GMT plotting commands without producing any plotting output
		gmtbat_file_ << " >> " << psTempFile << std::endl << std::endl;
	}
	else
	{
		gmtbat_file_ << " -K >> " << psTempFile << std::endl << std::endl;
		
		// legend
		gmtbat_file_ << _APP_GMTSET_ << " FONT_TITLE 1" << std::endl;
		gmtbat_file_ << _APP_GMTSET_ << " FONT_ANNOT_PRIMARY " << label_font_size * 1.1 << "p";

		gmtbat_file_ << std::endl;

#if defined(__linux) || defined(sun) || defined(__unix__) || defined(__APPLE__)
		gmtbat_file_ << "cat > " << legendTempFile << " << END" << std::endl;
#endif

		bool isnameaNumber(is_number<std::string>(pprj_->p._title));

		gmtbat_file_ << _LEGEND_ECHO_ << "G 0.25" << legendCommand1 << std::endl;
		gmtbat_file_ << _LEGEND_ECHO_ << "N 1" << legendCommand2 << std::endl;
		gmtbat_file_ << _LEGEND_ECHO_ << "H " << std::fixed << std::setprecision(0) << label_font_size * 2.0 << "p,Helvetica-Bold ";
		if (isnameaNumber) 
			gmtbat_file_ << "'" << pprj_->p._title << "'";
		else
			gmtbat_file_ << pprj_->p._title;

		if (blockCount_ > 1)
			gmtbat_file_ << "  (Block " << block + 1 << " of " << blockCount_ << ") ";

		if (!pprj_->p._plot_station_centre.empty())
			gmtbat_file_ << " centred on " << pprj_->p._plot_station_centre;

		gmtbat_file_ << legendCommand2 << std::endl;
		gmtbat_file_ << _LEGEND_ECHO_ << "G 0.25" << legendCommand2 << std::endl;

		// Print stations legend
		gmtbat_file_ << _LEGEND_ECHO_ << "D 0 1p" << legendCommand2 << std::endl;		// horizontal line
		gmtbat_file_ << _LEGEND_ECHO_ << "G 0.25" << legendCommand2 << std::endl;		// space	

		UINT32 station_count(1);		// Simultaneous or ISL

		if (plotBlocks_)
			station_count++;			// JSL
		
		if (plotConstraints_)
		{
			station_count++;			// Simultaneous or ISL constraint stations
			if (plotBlocks_)
				station_count++;		// JSL constraint stations				
		}
		
		//if (pprj_->p._plot_correction_arrows)
		//	station_count++;			// Corrections to station coordinates

		gmtbat_file_ << _LEGEND_ECHO_ << "N " << station_count << legendCommand2 << std::endl;
		gmtbat_file_ << _LEGEND_ECHO_ << "V 0 1p" << legendCommand2 << std::endl;		// vertical line
		
		circle_radius_2_ = circle_radius_ * 1.75;

		// Simultaneous stations or Phased inner stations
		gmtbat_file_ << _LEGEND_ECHO_ <<
			"S " << std::fixed << std::setprecision(1) << symbol_offset << " c " << 
			circle_radius_2_ << " white " << 
			circle_line_width_ * 2 << "p,#235789 " <<
			std::fixed << std::setprecision(1) << label_offset;
		if (plotBlocks_)
			gmtbat_file_ << " Free Inner stations ";
		else 
			gmtbat_file_ << " Free Stations";
		gmtbat_file_ << legendCommand2 << std::endl;

		// Simultaneous stations or Phased inner stations
		if (plotBlocks_)
		{
			gmtbat_file_ << _LEGEND_ECHO_ <<
				"S " << std::fixed << std::setprecision(1) << symbol_offset << " c " << 
				circle_radius_2_ << " white " << 
				circle_line_width_ * 2 << "p,#DA5552 " <<
				std::fixed << std::setprecision(1) << label_offset <<
				" Free Junction stations" << legendCommand2 << std::endl;
		}

		if (plotConstraints_)
		{
			if (plotBlocks_)
			{
				gmtbat_file_ << _LEGEND_ECHO_ <<
					"S " << std::fixed << std::setprecision(1) << symbol_offset << " c " << 
					circle_radius_2_ << " #235789 " << 
					circle_line_width_ * 2 << "p,#235789 " <<
					std::fixed << std::setprecision(1) << label_offset <<
					" Constrained inner stations" << legendCommand2 << std::endl;
				gmtbat_file_ << _LEGEND_ECHO_ <<
					"S " << std::fixed << std::setprecision(1) << symbol_offset << " c " << 
					circle_radius_2_ << " #DA5552 " << 
					circle_line_width_ * 2 << "p,#DA5552 " <<
					std::fixed << std::setprecision(1) << label_offset <<
					" Constrained junction stations" << legendCommand2 << std::endl;
			}
			else
				gmtbat_file_ << _LEGEND_ECHO_ <<
					"S " << std::fixed << std::setprecision(1) << symbol_offset << " c " << 
					circle_radius_2_ << " #235789 " << 
					circle_line_width_ * 2 << "p,#235789 " <<
					std::fixed << std::setprecision(1) << label_offset <<
					" Constraint stations" << legendCommand2 << std::endl;
		}			
		
		title_block_height_ = 5;

		if (pprj_->p._plot_correction_arrows)
		{
		//	// Add corrections to end of stations legend
		//	gmtbat_file_ << _LEGEND_ECHO_ <<
		//		"S " << std::fixed << std::setprecision(1) << symbol_offset << 
		//		" v 1.5c/0.04/0.5/0.1 red " <<			// arrowlength/linewidth/arrowheadwidth/arrowheadlength
		//		line_width * 2 << "p,#DA5552 " 
		//		<< std::fixed << std::setprecision(1) << label_offset * 1.5 << " Corrections to stations" << legendCommand2 << std::endl;
		}
		// If corrections are not being printed, then print measurements legend
		else
		{
			gmtbat_file_ << _LEGEND_ECHO_ << "G 0.25" << legendCommand2 << std::endl;		// space
			gmtbat_file_ << _LEGEND_ECHO_ << "D 0 1p" << legendCommand2 << std::endl;		// horizontal line
			gmtbat_file_ << _LEGEND_ECHO_ << "G 0.25" << legendCommand2 << std::endl;		// space	

			if (v_msr_file_.at(block).size() > columns)
				gmtbat_file_ << _LEGEND_ECHO_ << "N " << columns << legendCommand2 << std::endl;
			else
				gmtbat_file_ << _LEGEND_ECHO_ << "N " << v_msr_file_.at(block).size() << legendCommand2 << std::endl;

			bool bOtherTypes(false);
			
			for (UINT32 i=0; i<v_msr_file_.at(block).size(); i++)
			{
				_it_colour = equal_range(pprj_->p._msr_colours.begin(), pprj_->p._msr_colours.end(), 
					v_msr_file_.at(block).at(i).second, ComparePairFirst<std::string>());

				if (_it_colour.first != _it_colour.second)
				{
					gmtbat_file_ << _LEGEND_ECHO_ << "S " << std::fixed << std::setprecision(1) << symbol_offset;

					circle_radius_2_ = circle_radius_ * 1.75;

					// print a circle or line?
					if (v_msr_file_.at(block).at(i).second == "I" ||			// astronomic latitude
						v_msr_file_.at(block).at(i).second == "P" ||			//   geodetic latitude
						v_msr_file_.at(block).at(i).second == "J" ||			// astronomic longitude
						v_msr_file_.at(block).at(i).second == "Q" ||			//   geodetic longitude
						v_msr_file_.at(block).at(i).second == "H" ||			// orthometric height
						v_msr_file_.at(block).at(i).second == "R" ||			// ellipsoidal height
						v_msr_file_.at(block).at(i).second == "Y")				// GPS point cluster
						gmtbat_file_ << " c " << circle_radius_2_ << " " <<
								_it_colour.first->second << " " << 
								circle_line_width_ * 2;								// circle
					else
						gmtbat_file_ << " - " << line_width_ * 3 << " " << 
						_it_colour.first->second <<	" " << line_width_ * 7.5;	// line

					gmtbat_file_ << "p,";

					if (v_msr_file_.at(block).at(i).second == "Y")
						gmtbat_file_ << "#235789";							// bdazzled blue
					else if (v_msr_file_.at(block).at(i).second == "I" ||		// astronomic latitude
						v_msr_file_.at(block).at(i).second == "P")				// geodetic latitude
						gmtbat_file_ << "#A393BF";							// glossy grape
					else if (v_msr_file_.at(block).at(i).second == "J" ||		// astronomic longitude
						v_msr_file_.at(block).at(i).second == "Q")				// geodetic longitude
						gmtbat_file_ << "#4C1C00";							// seal brown
					else if (v_msr_file_.at(block).at(i).second == "H" ||		// orthometric height
						v_msr_file_.at(block).at(i).second == "R")				// ellipsoidal height
						gmtbat_file_ << "#6622CC";							// french violet
					else
						gmtbat_file_ << _it_colour.first->second;

					gmtbat_file_ << " " << std::fixed << std::setprecision(1) << label_offset << " " << 
						measurement_name<char, std::string>(static_cast<char>(_it_colour.first->first.at(0))) << legendCommand2 << std::endl;
				}
				else
					bOtherTypes = true;
			}

			if (bOtherTypes)
				gmtbat_file_ << _LEGEND_ECHO_ <<
					"S " << std::fixed << std::setprecision(1) << symbol_offset << " - 0.5 lightgray " << line_width_ * 2.5 << "p,lightgray " 
					<< std::fixed << std::setprecision(1) << label_offset << "  All other types" << legendCommand2 << std::endl;			

			title_block_height_ += floor(((double)colours)/columns) * 0.25;
		
		}

		gmtbat_file_ << _LEGEND_ECHO_ << "G 0.25" << legendCommand2 << std::endl;		// space
		gmtbat_file_ << _LEGEND_ECHO_ << "D 0 1p" << legendCommand2 << std::endl;		// horizontal line
		gmtbat_file_ << _LEGEND_ECHO_ << "G 0.25" << legendCommand2 << std::endl;		// space
		gmtbat_file_ << _LEGEND_ECHO_ << "N 5" << legendCommand2 << std::endl;
		gmtbat_file_ << _LEGEND_ECHO_ << "S 0.01 c 0.01 white 1p,white 1 " << pprj_->p._title_block_subname << legendCommand2 << std::endl;
		gmtbat_file_ << _LEGEND_ECHO_ << "S 0.01 c 0.01 white 1p,white 0 " << pprj_->p._title_block_name << legendCommand2 << std::endl;
		gmtbat_file_ << _LEGEND_ECHO_ << "S 0.01 c 0.01 white 1p,white 3 " << reference_frame_ << legendCommand2 << std::endl;
		gmtbat_file_ << _LEGEND_ECHO_ << "S 0.01 c 0.01 white 1p,white 0 " << projectionTypes[pprj_->p._projection] << " projection" << legendCommand2 << std::endl;
		gmtbat_file_ << _LEGEND_ECHO_ << "S 0.01 c 0.01 white 1p,white 1 Scale 1:" << static_cast<UINT32>(scale_) << " (A3)" << legendCommand2 << std::endl;

#if defined(__linux) || defined(sun) || defined(__unix__) || defined(__APPLE__)
		gmtbat_file_ << "END" << std::endl << std::endl;
#endif

		gmtbat_file_ << _APP_PSLEGEND_ << " -R -J -DJTL+w" << std::fixed << std::setprecision(1) << page_width_ << 
			"c+jBL+l1.5+o0/1.5c -C0.3/0.3 -O -F+p+gwhite " <<
			legendTempFile << " -P >> " << psTempFile << std::endl;

	}


	////////////////////////////////////////////////
	// conversion to PDF 
	//
	
	gmtbat_file_ << std::endl << _COMMENT_PREFIX_ << "convert ps to pdf" << std::endl;

	size_t lastindex = v_gmt_pdf_filenames_.at(block).find_last_of("."); 
	std::string pdf_filename = v_gmt_pdf_filenames_.at(block).substr(0, lastindex); 	
	gmtbat_file_ << _APP_PSCONVERT_ << " -A0.2c+white -Tf -F\"" << pdf_filename << "\" " << psTempFile << std::endl << std::endl;

	if (pprj_->p._export_png)
	{
		gmtbat_file_ << std::endl << _COMMENT_PREFIX_ << "convert ps to png" << std::endl;
		gmtbat_file_ << _APP_PSCONVERT_ << " -A0.2c+white -Tg -F\"" << pdf_filename << "\" " << psTempFile << std::endl << std::endl;
	}

	////////////////////////////////////////////////
	
	////////////////////////////////////////////////
	// clean up legend files
	gmtbat_file_ << _COMMENT_PREFIX_ << "cleanup" << std::endl;
	gmtbat_file_ << _DELETE_CMD_ << psTempFile;

	if (!pprj_->p._omit_title_block)
		gmtbat_file_ << " " << legendTempFile << std::endl;
	else
		gmtbat_file_ << std::endl;

	////////////////////////////////////////////////

	// remove temporary directory for gmt.conf and gmt.history
	gmtbat_file_ << _RMDIR_CMD_ << _ENV_GMT_TMP_DIR_ << std::endl;

#if defined(__linux) || defined(sun) || defined(__unix__) || defined(__APPLE__)	
	gmtbat_file_ << "unset " << _GMT_TMP_DIR_ << std::endl;

#endif		

		
	gmtbat_file_ << std::endl;
		
	//////////////////////////////////////////////////////////////////////////////////////////
	// delete data files
	if (!pprj_->p._keep_gen_files)
	{
		gmtbat_file_ << _DELETE_CMD_;

		// stations
		gmtbat_file_ << 
			" \"" << v_isl_pts_file_.at(block) << "\"" <<
			" \"" << v_isl_const_file_.at(block) << "\"";

		if (plotBlocks_)
		{
			// junction stations5
			gmtbat_file_ << 
				" \"" << v_jsl_const_file_.at(block) << "\"" <<
				" \"" << v_jsl_pts_file_.at(block) << "\"";
		}

		// measurements
		for (UINT32 i=0; i<v_msr_file_.at(block).size(); i++)
			gmtbat_file_ << " \"" << v_msr_file_.at(block).at(i).first << "\"";
	
		// station labels
		if (pprj_->p._plot_station_labels)
		{
			gmtbat_file_ << " \"" << v_isl_lbl_file_.at(block) << "\"";
		
			if (plotBlocks_)
				gmtbat_file_ << " \"" << v_jsl_lbl_file_.at(block) << "\"";
		}

		if (pprj_->p._plot_positional_uncertainty)
			gmtbat_file_ << " \"" << v_stn_apu_file_.at(block) << "\"";

		if (pprj_->p._plot_error_ellipses)
			gmtbat_file_ << " \"" << v_stn_err_file_.at(block) << "\"";

		if (pprj_->p._plot_correction_arrows)
			gmtbat_file_ << " \"" << v_stn_cor_file_.at(block) << "\"";

		if (pprj_->p._plot_plate_boundaries)
			gmtbat_file_ << " \"" << v_tectonic_plate_file_.at(block) << "\"";

		gmtbat_file_ << std::endl;
	}
	else
		gmtbat_file_ << std::endl;
	//////////////////////////////////////////////////////////////////////////////////////////

	gmtbat_file_ << std::endl;

}

void dna_plot::CreateGMTPlotEnvironment(project_settings* pprj)
{
	// Set up the environment
	pprj_ = pprj;

	InitialiseGMTParameters();

	InitialiseGMTFilenames();
	CreateGMTInputFiles();

	FinaliseGMTParameters();

	// for 1..n blocks, create a shell script that generates a PDF for 
	// a single block.  dnaplotwrapper can then execute each shell
	// script in parallel.
	CreateGMTCommandFiles();
	
	// Now, based on font size determined by CreateGMTCommandFiles,
	// Print:
	//  - stations labels, 
	//  - positional uncertainty, 
	//  - error ellipses, and 
	//  - correction arrows
	CreateExtraInputFiles();
}

void dna_plot::InvokeGMT()
{
	// set up threads to execute the GMT scripts in parallel
	std::vector<std::thread> gmt_plot_threads;
	
	for (UINT32 plot=0; plot<v_gmt_cmd_filenames_.size(); ++plot)
	{
		gmt_plot_threads.emplace_back(dna_create_threaded_process(v_gmt_cmd_filenames_.at(plot)));
	}

	// go!
	for (auto& t : gmt_plot_threads) {
		t.join();
	}
}

// Aggregate individual PDFs created for each block (for
// phased adjustments only).
void dna_plot::AggregateGMTPDFs()
{
	if (!plotBlocks_)
		return;

	std::string system_file_cmd;
	std::stringstream ss;

	ss << _PDF_AGGREGATE_;

	for_each(v_gmt_pdf_filenames_.begin(), v_gmt_pdf_filenames_.end(),
		[&ss](const std::string& gmt_pdf_file) {
			ss << " " << gmt_pdf_file;
		});

#if defined(_WIN32) || defined(__WIN32__)
	// assumes pdftk is used.  add extra options
	ss << " cat output " << pprj_->p._pdf_file_name << " dont_ask";
#elif defined(__linux) || defined(sun) || defined(__unix__) || defined(__APPLE__)
	// assumes pdfunite is used (nothing to do here)
	ss << " " << pprj_->p._pdf_file_name;
#endif

	// aggregate!
	system_file_cmd = ss.str();

	std::system(system_file_cmd.c_str());
}


void dna_plot::CreateGMTPlot()
{	
	// Execute GMT in parallel
	InvokeGMT();

	// Combine all multi-page PDFs in one
	AggregateGMTPDFs();

	// clean up config and PDF files
	CleanupGMTFiles();
}

void dna_plot::CleanupGMTFiles()
{
	if (pprj_->p._keep_gen_files)
		return;
	
	std::stringstream ss;
	ss << _DELETE_CMD_;

	// shell scripts
	for_each(v_gmt_cmd_filenames_.begin(), v_gmt_cmd_filenames_.end(),
		[&ss](const std::string& gmt_cmd_file) {
			ss << " \"" << gmt_cmd_file << "\"";
		});

	if (plotBlocks_)
	{
		// PDF files for each block (except simultaneous)
		for_each(v_gmt_pdf_filenames_.begin(), v_gmt_pdf_filenames_.end(),
			[&ss](const std::string& gmt_pdf_file) {
				ss << " \"" << gmt_pdf_file << "\"";
			});
	}

	// delete
	std::string clean_up_gmt_config_files = ss.str();
	std::system(clean_up_gmt_config_files.c_str());

}
	

void dna_plot::DetermineBoundingBox()
{
	if (pprj_->p._bounding_box.empty())
		return;
	
	if (GetFields(const_cast<char*>(pprj_->p._bounding_box.c_str()), ',', false, "ffff", 
		&upperDeg_, &leftDeg_, &lowerDeg_, &rightDeg_ ) < 4)
		return;
	
	upperDeg_ = DmstoDeg(upperDeg_);
	rightDeg_ = DmstoDeg(rightDeg_);
	lowerDeg_ = DmstoDeg(lowerDeg_);
	leftDeg_ = DmstoDeg(leftDeg_);

	pprj_->p._plot_centre_longitude = (rightDeg_ + leftDeg_) / 2.0;
	pprj_->p._plot_centre_latitude = (upperDeg_ + lowerDeg_) / 2.0;

	default_limits_ = false;
}
	

void dna_plot::CalculateLimitsFromStation()
{
	it_pair_string_vUINT32 _it_stnmap;
	_it_stnmap = equal_range(stnsMap_.begin(), stnsMap_.end(), pprj_->p._plot_station_centre, StationNameIDCompareName());

	if (_it_stnmap.first == _it_stnmap.second)
	{
		std::stringstream ss;
		ss.str("");
		ss << pprj_->p._plot_station_centre << " is not in the list of network stations.";
		SignalExceptionPlot(ss.str(), 0, NULL);
	}

	pprj_->p._plot_centre_latitude = bstBinaryRecords_.at(_it_stnmap.first->second).currentLatitude;
	pprj_->p._plot_centre_longitude = bstBinaryRecords_.at(_it_stnmap.first->second).currentLongitude;
	
	CalculateLimitsFromPoint();
}
	

void dna_plot::CalculateLimitsFromPoint()
{	
	double temp;
	
	CDnaEllipsoid e(DEFAULT_EPSG_U);

	VincentyDirect<double>(Radians<double>(pprj_->p._plot_centre_latitude), Radians<double>(pprj_->p._plot_centre_longitude),
		Radians<double>(0.), pprj_->p._plot_area_radius, &upperDeg_, &temp, &e);
	upperDeg_ = Degrees(upperDeg_);
	
	VincentyDirect<double>(Radians<double>(pprj_->p._plot_centre_latitude), Radians<double>(pprj_->p._plot_centre_longitude),
		Radians<double>(90.), pprj_->p._plot_area_radius, &temp, &rightDeg_, &e);
	rightDeg_ = Degrees(rightDeg_);
	
	VincentyDirect<double>(Radians<double>(pprj_->p._plot_centre_latitude), Radians<double>(pprj_->p._plot_centre_longitude), 
		Radians<double>(180.), pprj_->p._plot_area_radius, &lowerDeg_, &temp, &e);
	lowerDeg_ = Degrees(lowerDeg_);
	
	VincentyDirect<double>(Radians<double>(pprj_->p._plot_centre_latitude), Radians<double>(pprj_->p._plot_centre_longitude),
		Radians<double>(270.), pprj_->p._plot_area_radius, &temp, &leftDeg_, &e);
	leftDeg_ = Degrees(leftDeg_);
}
	

void dna_plot::FormGMTDataFileNames(const UINT32& block)
{
	std::string firstPartISL = pprj_->g.output_folder + FOLDER_SLASH + network_name_;
	std::string firstPartSTN = pprj_->g.output_folder + FOLDER_SLASH + network_name_;

	firstPartSTN.append("_stn");

	if (plotBlocks_)
	{
		std::stringstream firstPart;
		std::string firstPartJSL;
		
		// add isl and jsl filenames for this block
		firstPart << firstPartSTN << "_block" << block + 1;
		firstPartISL = firstPart.str() + "_isl";
		firstPartJSL = firstPart.str() + "_jsl";
		firstPartSTN = firstPart.str();

		v_jsl_pts_file_.push_back(firstPartJSL + ".stn.d");
		v_jsl_const_file_.push_back(firstPartJSL + ".const.d");

		if (pprj_->p._plot_station_labels)
			v_jsl_lbl_file_.push_back(firstPartJSL + ".stn.lbl");
	}

	v_isl_pts_file_.push_back(firstPartISL + ".stn.d");
	v_isl_const_file_.push_back(firstPartISL + ".const.d");
	
	if (pprj_->p._plot_station_labels)
		v_isl_lbl_file_.push_back(firstPartISL + ".stn.lbl");

	if (pprj_->p._plot_positional_uncertainty)
		v_stn_apu_file_.push_back(firstPartSTN + ".apu.d");
	
	if (pprj_->p._plot_error_ellipses)
		v_stn_err_file_.push_back(firstPartSTN + ".err.d");
	
	if (pprj_->p._plot_correction_arrows)
		v_stn_cor_file_.push_back(firstPartSTN + ".cor.d");

	if (pprj_->p._plot_plate_boundaries)
		v_tectonic_plate_file_.push_back(firstPartSTN + ".plt.d");
}

void dna_plot::PrintStationsDataFileBlock(const UINT32& block)
{
	// Form file names for this block
	FormGMTDataFileNames(block);
	
	std::ofstream isl_pts, isl_const, jsl_pts, jsl_const;

	UINT32 block_index(block);
	if (plotBlocks_ && pprj_->p._plot_block_number > 0)
		block_index = 0;	// one and only block

	try {
		// Create stations data files for ISL/JSL.  Throws runtime_error on failure.
		file_opener(isl_pts, v_isl_pts_file_.at(block_index));
		file_opener(jsl_pts, v_jsl_pts_file_.at(block_index));
		// Create constraint stations data files for ISL/JSL.  Throws runtime_error on failure.
		file_opener(isl_const, v_isl_const_file_.at(block_index));
		file_opener(jsl_const, v_jsl_const_file_.at(block_index));
	}
	catch (const std::runtime_error& e) {
		SignalExceptionPlot(e.what(), 0, NULL);
	}

	// print isl coordinates
	it_vstn_t_const _it_stn;
	for (it_vUINT32 _it_isl=v_ISL_.at(block).begin();
		_it_isl<v_ISL_.at(block).end(); 
		++_it_isl)
	{
		// Advance iterator
		_it_stn = bstBinaryRecords_.begin() + *_it_isl;

		// Constrained?
		if (_it_stn->stationConst[0] == 'C' || 
			_it_stn->stationConst[1] == 'C' || 
			_it_stn->stationConst[2] == 'C')
		{
			// Constrained
			plotConstraints_ = true;
			PrintStationDataFile(isl_const, _it_stn);
		}
		else
			// Free
			PrintStationDataFile(isl_pts, _it_stn);
	}

	isl_pts.close();
	isl_const.close();

	// print jsl coordinates
	it_vUINT32 _it_jsl(v_JSL_.at(block).begin());
	for (it_vUINT32 _it_jsl=v_JSL_.at(block).begin();
		_it_jsl<v_JSL_.at(block).end(); 
		++_it_jsl)
	{
		// Advance iterator
		_it_stn = bstBinaryRecords_.begin() + *_it_jsl;

		// Constrained?
		if (_it_stn->stationConst[0] == 'C' || 
			_it_stn->stationConst[1] == 'C' || 
			_it_stn->stationConst[2] == 'C')
		{
			// Constrained
			plotConstraints_ = true;
			PrintStationDataFile(jsl_const, _it_stn);
		}
		else
			// Free
			PrintStationDataFile(jsl_pts, _it_stn);
	}

	jsl_pts.close();
	jsl_const.close();
}
	
void dna_plot::PrintStationsDataFile()
{
	// Form file names
	FormGMTDataFileNames();
	
	std::ofstream stn_pts, stn_const;
	try {
		// Create stations data file.  Throws runtime_error on failure.
		file_opener(stn_pts, v_isl_pts_file_.at(0));
		// Create constraint stations data file.  Throws runtime_error on failure.
		file_opener(stn_const, v_isl_const_file_.at(0));
	}
	catch (const std::runtime_error& e) {
		SignalExceptionPlot(e.what(), 0, NULL);
	}

	std::stringstream ss;

	for (it_vstn_t_const _it_stn(bstBinaryRecords_.begin());
		_it_stn<bstBinaryRecords_.end(); 
		++_it_stn)
	{
		// Unused Station - don't print.
		if (_it_stn->unusedStation == 1)
			continue;

		// Constrained?
		if (_it_stn->stationConst[0] == 'C' || 
			_it_stn->stationConst[1] == 'C' || 
			_it_stn->stationConst[2] == 'C')
		{
			// Constrained
			plotConstraints_ = true;
			PrintStationDataFile(stn_const, _it_stn);
		}
		else
			// Free
			PrintStationDataFile(stn_pts, _it_stn);
	}

	stn_pts.close();
	stn_const.close();

	if (!default_limits_)
	{
		if (!pprj_->p._bounding_box.empty())
			DetermineBoundingBox();
		else if (pprj_->p._plot_station_centre.empty())
			CalculateLimitsFromPoint();
		else
			CalculateLimitsFromStation();
	}
}
	

void dna_plot::PrintStationDataFile(std::ostream& os, it_vstn_t_const _it_stn)
{
	if (default_limits_) 
	{
        if (_it_stn->currentLatitude < lowerDeg_) 
			lowerDeg_ = _it_stn->currentLatitude;
        if (_it_stn->currentLatitude > upperDeg_)
            upperDeg_ = _it_stn->currentLatitude;
        if (_it_stn->currentLongitude < leftDeg_) 
			leftDeg_ = _it_stn->currentLongitude;
        if (_it_stn->currentLongitude > rightDeg_) 
			rightDeg_ = _it_stn->currentLongitude;
	}

	// print longitude and latitude
    os << std::setprecision(10) << std::fixed << 
		_it_stn->currentLongitude << "  " << _it_stn->currentLatitude << std::endl;
}

void dna_plot::PrintStationLabel(std::ostream& os, it_vstn_t_const _it_stn)
{
	if (_it_stn->unusedStation)
		return;

	// Print longitude, latitude and label
	os << std::setprecision(10) << std::fixed << 
		_it_stn->currentLongitude << "  " << // E/W
        _it_stn->currentLatitude << "   ";                                           // N/S

	// Print the label, default is station name (i.e. 200100350)
	std::string label(_it_stn->stationName);
	
	// plot alternate name?
	if (pprj_->p._plot_alt_name)
	{
		label = _it_stn->description;		// description (i.e. Acheron PM 35)
		if (trimstr(label).empty())
			label = "_";
	}
	os << label;			

	// Plot constraints?
	if (pprj_->p._plot_station_constraints)
		if (_it_stn->stationConst[0] == 'C' || 
			_it_stn->stationConst[1] == 'C' || 
			_it_stn->stationConst[2] == 'C')
				os << " (" << _it_stn->stationConst << ")";
	os << std::endl;
}

void dna_plot::PrintStationLabels()
{
	std::ofstream stn_lbl;
	try {
		// Create stations data file.  Throws runtime_error on failure.
		file_opener(stn_lbl, v_isl_lbl_file_.at(0));
	}
	catch (const std::runtime_error& e) {
		SignalExceptionPlot(e.what(), 0, NULL);
	}

	// initialise a station list and sort on longitude
	vUINT32 stnList(bstBinaryRecords_.size());
	it_vUINT32 _it_stn(stnList.begin());

	// initialise vector with 0,1,2,...,n-2,n-1,n
	initialiseIncrementingIntegerVector<UINT32>(stnList, static_cast<UINT32>(bstBinaryRecords_.size()));

	// sort stations on longitude so labels to the left are placed last
	CompareStnLongitude<station_t, UINT32> stnorderCompareFunc(&bstBinaryRecords_, false);
	std::sort(stnList.begin(), stnList.end(), stnorderCompareFunc);

	it_vstn_t _it_bstn;

	for (_it_stn=stnList.begin(); _it_stn<stnList.end(); _it_stn++)
	{
		_it_bstn = bstBinaryRecords_.begin() + *_it_stn;
		
		// print the label
		PrintStationLabel(stn_lbl, _it_bstn);
	}

	stn_lbl.close();
}
	

void dna_plot::PrintStationLabelsBlock(const UINT32& block)
{	
	UINT32 block_index(block);
	if (plotBlocks_ && pprj_->p._plot_block_number > 0)
		block_index = 0;
	
	std::ofstream isl_lbl;
	try {
		// Create stations data file.  Throws runtime_error on failure.
		file_opener(isl_lbl, v_isl_lbl_file_.at(block_index));
	}
	catch (const std::runtime_error& e) {
		SignalExceptionPlot(e.what(), 0, NULL);
	}

	// sort ISLs on longitude so labels to the left are placed last
	CompareStnLongitude<station_t, UINT32> stnorderCompareFunc(&bstBinaryRecords_, false);
	std::sort(v_ISL_.at(block).begin(), v_ISL_.at(block).end(), stnorderCompareFunc);

	it_vstn_t _it_bstn;

	for (it_vUINT32 _it_isl(v_ISL_.at(block).begin());
		_it_isl<v_ISL_.at(block).end(); 
		++_it_isl)
	{
		_it_bstn = bstBinaryRecords_.begin() + *_it_isl;
		
		// print the label
		PrintStationLabel(isl_lbl, _it_bstn);
	}

	isl_lbl.close();
	
	// return to former sort order
	std::sort(v_ISL_.at(block).begin(), v_ISL_.at(block).end());


	std::ofstream jsl_lbl;
	try {
		// Create stations data file.  Throws runtime_error on failure.
		file_opener(jsl_lbl, v_jsl_lbl_file_.at(block_index));
	}
	catch (const std::runtime_error& e) {
		SignalExceptionPlot(e.what(), 0, NULL);
	}

	// sort JSLs on longitude so labels to the left are placed last
	std::sort(v_JSL_.at(block).begin(), v_JSL_.at(block).end(), stnorderCompareFunc);

	for (it_vUINT32 _it_jsl(v_JSL_.at(block).begin());
		_it_jsl<v_JSL_.at(block).end(); 
		++_it_jsl)
	{
		_it_bstn = bstBinaryRecords_.begin() + *_it_jsl;
		
		// print the label
		PrintStationLabel(jsl_lbl, _it_bstn);	
	}
	
	jsl_lbl.close();

	// return to former sort order
	std::sort(v_JSL_.at(block).begin(), v_JSL_.at(block).end());
}
	

void dna_plot::PrintPositionalUncertainty(const UINT32& block)
{
	UINT32 block_index(block);
	if (plotBlocks_ && pprj_->p._plot_block_number > 0)
		block_index = 0;
	
	std::ofstream stn_apu;
	try {
		// Create apu file.  Throws runtime_error on failure.
		file_opener(stn_apu, v_stn_apu_file_.at(block_index));
	}
	catch (const std::runtime_error& e) {
		SignalExceptionPlot(e.what(), 0, NULL);
	}

	it_pair_string_vUINT32 _it_stnmap;
	it_vstn_t_const _it_stn(bstBinaryRecords_.begin());
	UINT32 precision(10);

	it_vstnPU_t _it_pu;

	// Print uncertainty legend, using average xx length.  See LoadPosUncertaintyFile().
	stn_apu << 
		std::setw(MSR) << std::setprecision(precision) << std::fixed << std::left << uncertainty_legend_long_ << "  " <<
		std::setw(MSR) << std::setprecision(precision) << std::fixed << std::left << uncertainty_legend_lat_ << "  " << 
		" 0 0 " <<
		std::setw(MSR) << std::setprecision(4) << std::scientific << std::right << largest_uncertainty_  << 		// semi-major
		std::setw(MSR) << std::setprecision(4) << std::scientific << std::right << largest_uncertainty_ <<			// semi-minor
		std::setw(MSR) << std::setprecision(2) << std::fixed << std::right << "45.0" << std::endl;						// orientation from e-axis
	
	for (_it_pu=v_stn_pu_.begin();
		_it_pu!=v_stn_pu_.end();
		++_it_pu)
	{
		_it_stnmap = equal_range(stnsMap_.begin(), stnsMap_.end(), _it_pu->_station, StationNameIDCompareName());

		// Not in the list? (Unlikely since adjust output will not contain stations not in the map, but test anyway)
		if (_it_stnmap.first == _it_stnmap.second)
			continue;
		
		// no need to plot constrained stations - the uncertainties will be zero!!!	
		// Horizontal only!!!
		if (bstBinaryRecords_.at(_it_stnmap.first->second).stationConst[0] == 'C' &&
			bstBinaryRecords_.at(_it_stnmap.first->second).stationConst[1] == 'C')
			continue;

		if (plotBlocks_)
			// If this station is not in this block, don't print
			if (!binary_search(v_parameterStationList_.at(block).begin(), v_parameterStationList_.at(block).end(),
				_it_stnmap.first->second))
				continue;

		stn_apu << 
			std::setw(MSR) << std::setprecision(precision) << std::fixed << std::left << _it_pu->_longitude << "  " <<
			std::setw(MSR) << std::setprecision(precision) << std::fixed << std::left << _it_pu->_latitude << "  " << 
			" 0 0 " <<
			std::setw(MSR) << std::setprecision(4) << std::scientific << std::right << _it_pu->_hzPosU * pprj_->p._pu_ellipse_scale <<
			std::setw(MSR) << std::setprecision(4) << std::scientific << std::right << _it_pu->_hzPosU * pprj_->p._pu_ellipse_scale <<
			std::setw(MSR) << std::setprecision(1) << std::fixed << std::right << "0." << std::endl;	
	}
	
	stn_apu.close();
}
	

void dna_plot::PrintErrorEllipses(const UINT32& block)
{	
	UINT32 block_index(block);
	if (plotBlocks_ && pprj_->p._plot_block_number > 0)
		block_index = 0;
	
	std::ofstream stn_err;
	try {
		// Create error ellipse file.  Throws runtime_error on failure.
		file_opener(stn_err, v_stn_err_file_.at(block_index));
	}
	catch (const std::runtime_error& e) {
		SignalExceptionPlot(e.what(), 0, NULL);
	}

	it_pair_string_vUINT32 _it_stnmap;
	it_vstn_t_const _it_stn(bstBinaryRecords_.begin());
	UINT32 precision(10);

	it_vstnPU_t _it_pu;

	double ellipse_scale(1.);

	// The error ellipse legend is printed using the largest uncertainty (semi-major) found, unless
	// positional uncertainty is being printed, in which case the error ellipse is printed using
	// half the size.  This is purely to give the impression that error ellipses are 1 sigma (68%) and
	// positional uncertainty is 95%, or close to 2 sigma.
	if (pprj_->p._plot_positional_uncertainty)
		ellipse_scale = 2.;

	// Print uncertainty legend, using average xx length.  See LoadPosUncertaintyFile().
	stn_err << 
		std::setw(MSR) << std::setprecision(precision) << std::fixed << std::left << uncertainty_legend_long_ << "  " <<
		std::setw(MSR) << std::setprecision(precision) << std::fixed << std::left << uncertainty_legend_lat_ << "  " << 
		" 0 0 " <<
		std::setw(MSR) << std::setprecision(4) << std::scientific << std::right << 
		largest_uncertainty_ / ellipse_scale << 					// semi-major
		std::setw(MSR) << std::setprecision(4) << std::scientific << std::right << 
		largest_uncertainty_ / 3.0 / ellipse_scale <<				// semi-minor
		std::setw(MSR) << std::setprecision(2) << std::fixed << std::right <<
		"45.0" << std::endl;												// orientation from e-axis
	
	double angle;

	for (_it_pu=v_stn_pu_.begin();
		_it_pu!=v_stn_pu_.end();
		++_it_pu)
	{
		_it_stnmap = equal_range(stnsMap_.begin(), stnsMap_.end(), _it_pu->_station, StationNameIDCompareName());

		// Not in the list? (Unlikely since adjust output will not contain stations not in the map, but test anyway)
		if (_it_stnmap.first == _it_stnmap.second)
			continue;
		
		// no need to plot constrained stations - the uncertainties will be zero!!!	
		// Horizontal only!!!
		if (bstBinaryRecords_.at(_it_stnmap.first->second).stationConst[0] == 'C' &&
			bstBinaryRecords_.at(_it_stnmap.first->second).stationConst[1] == 'C')
			continue;

		if (plotBlocks_)
			// If this station is not in this block, don't print
			if (!binary_search(v_parameterStationList_.at(block).begin(), v_parameterStationList_.at(block).end(),
				_it_stnmap.first->second))
				continue;

		// reduce error ellipse orientation in terms of
		// positive anti-clockwise direction from e-axis
		if (_it_pu->_orientation > 90.)
			angle = -(_it_pu->_orientation - 90.);
		else
			angle = DegtoDms(90. - DmstoDeg(_it_pu->_orientation));

		stn_err << 
			std::setw(MSR) << std::setprecision(precision) << std::fixed << std::left << _it_pu->_longitude << "  " <<
			std::setw(MSR) << std::setprecision(precision) << std::fixed << std::left << _it_pu->_latitude << "  " << 
			" 0 0 " <<
			std::setw(MSR) << std::setprecision(4) << std::scientific << std::right << _it_pu->_semimMajor * pprj_->p._pu_ellipse_scale <<
			std::setw(MSR) << std::setprecision(4) << std::scientific << std::right << _it_pu->_semimMinor * pprj_->p._pu_ellipse_scale <<
			std::setw(MSR) << std::setprecision(4) << std::fixed << std::right << angle << std::endl;	
	}
	
	stn_err.close();
}
	

void dna_plot::PrintCorrectionArrows(const UINT32& block)
{
	UINT32 block_index(block);
	if (plotBlocks_ && pprj_->p._plot_block_number > 0)
		block_index = 0;
	
	std::ofstream stn_cor;
	try {
		// Create corrections file.  Throws runtime_error on failure.
		file_opener(stn_cor, v_stn_cor_file_.at(block_index));
	}
	catch (const std::runtime_error& e) {
		SignalExceptionPlot(e.what(), 0, NULL);
	}

	it_pair_string_vUINT32 _it_stnmap;
	it_vstn_t_const _it_stn(bstBinaryRecords_.begin());
	UINT32 precision(10);

	it_vstnCor_t _it_cor;

	// Print correction legend, using average correction length.  See LoadCorrectionsFile().
	stn_cor << 
		std::setw(MSR) << std::setprecision(precision) << std::fixed << std::left << arrow_legend_long_ << "  " <<
		std::setw(MSR) << std::setprecision(precision) << std::fixed << std::left << arrow_legend_lat_ << "  " << 
		std::setw(MSR) << std::setprecision(4) << std::scientific << std::right << average_correction_ <<
		std::setw(MSR) << std::setprecision(2) << std::fixed << std::right << 0.0 <<
		" 0 0 0 " << std::endl;
	
	for (_it_cor=v_stn_corrs_.begin();
		_it_cor!=v_stn_corrs_.end();
		++_it_cor)
	{
		// Find the id of this station
		_it_stnmap = equal_range(stnsMap_.begin(), stnsMap_.end(), _it_cor->_station, StationNameIDCompareName());

		// Not in the list? (Unlikely since adjust will not output stations that are not 
		// in the map, but test anyway)
		if (_it_stnmap.first == _it_stnmap.second)
			continue;
		
		// no need to plot constrained stations - these won't have moved!	
		// Horizontal only!!!
		if (bstBinaryRecords_.at(_it_stnmap.first->second).stationConst[0] == 'C' &&
			bstBinaryRecords_.at(_it_stnmap.first->second).stationConst[1] == 'C')
			continue;

		if (plotBlocks_)
			// If this station is not in this block, don't print
			if (!binary_search(v_parameterStationList_.at(block).begin(), v_parameterStationList_.at(block).end(),
				_it_stnmap.first->second))
				continue;

		stn_cor << 
			std::setw(MSR) << std::setprecision(precision) << std::fixed << std::left << bstBinaryRecords_.at(_it_stnmap.first->second).currentLongitude << "  " <<
			std::setw(MSR) << std::setprecision(precision) << std::fixed << std::left << bstBinaryRecords_.at(_it_stnmap.first->second).currentLatitude << "  " << 
			std::setw(MSR) << std::setprecision(4) << std::scientific << std::right << _it_cor->_east * pprj_->p._correction_scale <<
			std::setw(MSR) << std::setprecision(4) << std::scientific << std::right << _it_cor->_north * pprj_->p._correction_scale <<
			" 0 0 0 ";

		if (pprj_->p._plot_correction_labels)
			stn_cor << 
				std::setw(HEIGHT) << std::setprecision(3) << std::fixed << std::right << _it_cor->_east << "e," <<
				std::setprecision(3) << std::fixed << _it_cor->_north << "n   ";
		stn_cor << std::endl;	
	}
	
	stn_cor.close();
}
	
void dna_plot::PrintPlateBoundaries(const UINT32& block)
{
	// Load tectonic plate boundaries file and export
	dna_io_tpb tpb;

	// Tectonic plate boundaries
	v_string_v_doubledouble_pair global_plates;				

	std::stringstream ss;
	ss << "PrintPlateBoundaries(): An error was encountered when loading tectonic plate information." << std::endl;

	try {
		// Load tectonic plate polygons.  Throws runtime_error on failure.
		tpb.load_tpb_file(pprj_->r.tpb_file, global_plates);
		std::sort(global_plates.begin(), global_plates.end());
	}
	catch (const std::runtime_error& e) {
		ss << e.what();
		throw std::runtime_error(ss.str());
	}

	UINT32 block_index(block);
	if (plotBlocks_ && pprj_->p._plot_block_number > 0)
		block_index = 0;
	
	std::ofstream tectonic_plate;
	try {
		// Create corrections file.  Throws runtime_error on failure.
		file_opener(tectonic_plate, v_tectonic_plate_file_.at(block_index));
	}
	catch (const std::runtime_error& e) {
		SignalExceptionPlot(e.what(), 0, NULL);
	}

	for_each(global_plates.begin(), global_plates.end(),
		[&tectonic_plate](const string_v_doubledouble_pair& plate){
			tectonic_plate << ">" << std::endl;

			for_each(plate.second.begin(), plate.second.end(),
			[&tectonic_plate](const doubledouble_pair& coordinate){
				tectonic_plate << std::fixed << std::setprecision(3) <<
					std::setw(10) << std::right << coordinate.first << "," <<
					std::setw(10) << std::right << coordinate.second << std::endl;
			});
		});	

	tectonic_plate.close();
}

// Plots the specified measurement types to individual files
// All other measurement types (_combined_msr_list) are printed to a single file
// This enables colours to be specified for individual measurement types
void dna_plot::PrintMeasurementsDatFilesBlock(const UINT32& block)
{
	v_msr_file_.at(block).clear();

	std::string type;
	std::stringstream ss, filename;

	std::ofstream msr_file_stream;
	
	for (UINT16 c=0; c<pprj_->p._separate_msrs.size(); c++)
	{
		// no measurement for this type?
		if (parsemsrTally_.MeasurementCount(pprj_->p._separate_msrs.at(c)) == 0)
			continue;

		ss.str("");
		ss << pprj_->p._separate_msrs.at(c);
		type = ss.str();
		filename.str("");
		filename << output_folder_ << FOLDER_SLASH << network_name_ << "_msr_block" << block + 1 << "_" << pprj_->p._separate_msrs.at(c) << ".d";
		v_msr_def_file_.push_back(filename.str());
		v_msr_file_.at(block).push_back(string_string_pair(v_msr_def_file_.back(), type));

		try {
			// Create msr data file.  Throws runtime_error on failure.
			file_opener(msr_file_stream, v_msr_def_file_.back());
		}
		catch (const std::runtime_error& e) {
			SignalExceptionPlot(e.what(), 0, NULL);
		}

		PrintMeasurementsDatFileBlock(block, pprj_->p._separate_msrs.at(c), &msr_file_stream);

		msr_file_stream.close();

		// remove this measurement type from the global list
		it_vchar_range = equal_range(_combined_msr_list.begin(), _combined_msr_list.end(), 
			pprj_->p._separate_msrs.at(c));

		if (it_vchar_range.first != it_vchar_range.second)
		{
			// found - remove it from the list.  The remaining elements will be printed to a single file
			_combined_msr_list.erase(it_vchar_range.first);
		}
	}

	std::vector<char>::const_iterator _it_type;
	bool printOtherTypes(false);
	for (_it_type=_combined_msr_list.begin(); _it_type!=_combined_msr_list.end(); ++_it_type)
	{
		if (parsemsrTally_.MeasurementCount(*_it_type) > 0)
		{
			printOtherTypes = true;
			break;
		}
	}

	// don't bother printing this file if there are no 'other' measurements
	if (!printOtherTypes)
		return;

	// now print remaining measurement types to a single file
	filename.str("");
	filename << output_folder_ << FOLDER_SLASH << network_name_ << "_msr_block" << block + 1 << "_";
	ss.str("");
	for (_it_type=_combined_msr_list.begin(); _it_type!=_combined_msr_list.end(); _it_type++)
		ss << *_it_type;
	filename << ss.str() << ".d";
	v_msr_all_file_.push_back(filename.str());
	v_msr_file_.at(block).insert(v_msr_file_.at(block).begin(), string_string_pair(v_msr_all_file_.back(), ss.str()));

	try {
		// Create msr data file.  Throws runtime_error on failure.
		file_opener(msr_file_stream, v_msr_all_file_.back());
	}
	catch (const std::runtime_error& e) {
		SignalExceptionPlot(e.what(), 0, NULL);
	}

	for (_it_type=_combined_msr_list.begin(); _it_type!=_combined_msr_list.end(); _it_type++)
		PrintMeasurementsDatFileBlock(block, *_it_type, &msr_file_stream);

	msr_file_stream.close();

}


// Plots the specified measurement types to individual files
// All other measurement types (_combined_msr_list) are printed to a single file
// This enables colours to be specified for individual measurement types
void dna_plot::PrintMeasurementsDatFiles()
{
	_combined_msr_list.clear();
	_combined_msr_list.push_back('A'); // Horizontal angle
	_combined_msr_list.push_back('B'); // Geodetic azimuth
	_combined_msr_list.push_back('C'); // Chord dist
	_combined_msr_list.push_back('D'); // Direction set
	_combined_msr_list.push_back('E'); // Ellipsoid arc
	_combined_msr_list.push_back('G'); // GPS Baseline (treat as single-baseline cluster)
	_combined_msr_list.push_back('H'); // Orthometric height
	_combined_msr_list.push_back('I'); // Astronomic latitude
	_combined_msr_list.push_back('J'); // Astronomic longitude
	_combined_msr_list.push_back('K'); // Astronomic azimuth
	_combined_msr_list.push_back('L'); // Level difference
	_combined_msr_list.push_back('M'); // MSL arc
	_combined_msr_list.push_back('P'); // Geodetic latitude
	_combined_msr_list.push_back('Q'); // Geodetic longitude
	_combined_msr_list.push_back('R'); // Ellipsoidal height
	_combined_msr_list.push_back('S'); // Slope distance
	_combined_msr_list.push_back('V'); // Zenith distance
	_combined_msr_list.push_back('X'); // GPS Baseline cluster
	_combined_msr_list.push_back('Y'); // GPS point cluster
	_combined_msr_list.push_back('Z'); // Vertical angle

	//vector<char>::iterator _it_type(_combined_msr_list.end());
	
	std::string msr_file_name;
	v_msr_file_.at(0).clear();

	YClusterStations_.clear();

	std::string type;
	std::stringstream ss;

	std::ofstream msr_file_stream;

	for (UINT16 c=0; c<pprj_->p._separate_msrs.size(); c++)
	{
		// no measurement for this type?
		if (parsemsrTally_.MeasurementCount(pprj_->p._separate_msrs.at(c)) == 0)
			continue;

		ss.str("");
		ss << pprj_->p._separate_msrs.at(c);
		type = ss.str();
		msr_file_name = output_folder_ + FOLDER_SLASH + network_name_ + "_msr_" + pprj_->p._separate_msrs.at(c) + ".d";
		v_msr_file_.at(0).push_back(string_string_pair(msr_file_name, type));

		try {
			// Create msr data file.  Throws runtime_error on failure.
			file_opener(msr_file_stream, msr_file_name);
		}
		catch (const std::runtime_error& e) {
			SignalExceptionPlot(e.what(), 0, NULL);
		}

		PrintMeasurementsDatFile(pprj_->p._separate_msrs.at(c), &msr_file_stream);

		msr_file_stream.close();

		// remove this measurement type from the global list
		it_vchar_range = equal_range(_combined_msr_list.begin(), _combined_msr_list.end(), 
			pprj_->p._separate_msrs.at(c));

		if (it_vchar_range.first != it_vchar_range.second)
		{
			// found - remove it from the list.  The remaining elements will be printed to a single file
			_combined_msr_list.erase(it_vchar_range.first);
		}
	}

	std::vector<char>::const_iterator _it_type;
	bool printOtherTypes(false);
	for (_it_type=_combined_msr_list.begin(); _it_type!=_combined_msr_list.end(); ++_it_type)
	{
		if (parsemsrTally_.MeasurementCount(*_it_type) > 0)
		{
			printOtherTypes = true;
			break;
		}
	}

	// don't bother printing this file if there are no 'other' measurements
	if (!printOtherTypes)
		return;

	// now print remaining measurement types to a single file
	msr_file_name = output_folder_ + FOLDER_SLASH + network_name_ + "_msr_";
	ss.str("");
	for (_it_type=_combined_msr_list.begin(); _it_type!=_combined_msr_list.end(); ++_it_type)
		ss << *_it_type;
	type = ss.str();
	msr_file_name.append(type).append(".d");
	v_msr_file_.at(0).insert(v_msr_file_.at(0).begin(), string_string_pair(msr_file_name, type));

	try {
		// Create msr data file.  Throws runtime_error on failure.
		file_opener(msr_file_stream, msr_file_name);
	}
	catch (const std::runtime_error& e) {
		SignalExceptionPlot(e.what(), 0, NULL);
	}

	for (_it_type=_combined_msr_list.begin(); _it_type!=_combined_msr_list.end(); _it_type++)
		PrintMeasurementsDatFile(*_it_type, &msr_file_stream);

	msr_file_stream.close();

}


bool dna_plot::WithinLimits(const double& latitude, const double& longitude)
{
	if (latitude >= lowerDeg_ && latitude <= upperDeg_ &&
		longitude >= leftDeg_ && longitude <= rightDeg_)
		return true;
	else
		return false;
}
	

void dna_plot::PrintMeasurementsDatFileBlock(const UINT32& block, char msrType, std::ofstream* msr_file_stream)
{
	it_vstn_t _it_stn(bstBinaryRecords_.begin());
	
	UINT32 precision(10);
	bool FirstisWithinLimits, SecondisWithinLimits, ThirdisWithinLimits;

	std::stringstream ss;
	
	it_vUINT32 _it_block_msr(v_CML_.at(block).begin());
	vUINT32 msrIndices;
	it_vmsr_t _it_msr;

	(*msr_file_stream) << ">" << std::endl;

	for (_it_block_msr=v_CML_.at(block).begin(); _it_block_msr<v_CML_.at(block).end(); _it_block_msr++)
	{
		_it_msr = bmsBinaryRecords_.begin() + (*_it_block_msr);

		if (msrType != _it_msr->measType)
			continue;

		if (_it_msr->ignore && !pprj_->p._plot_ignored_msrs)
			continue;

		ss.str("");
		ss.clear();
		FirstisWithinLimits = SecondisWithinLimits = ThirdisWithinLimits = false;
		switch (msrType)
		{
		case 'A':	// Horizontal angles
			// Print 3 - 1 - 2
			//
			// Third
			ss << std::setprecision(precision) << std::fixed << bstBinaryRecords_.at(_it_msr->station3).currentLongitude;
			ss << "  ";
			ss << std::setprecision(precision) << std::fixed << bstBinaryRecords_.at(_it_msr->station3).currentLatitude;
			ss << std::endl;

			// test if point is within limits of custom defined box
			if (!default_limits_)
				ThirdisWithinLimits = WithinLimits(bstBinaryRecords_.at(_it_msr->station3).currentLatitude, bstBinaryRecords_.at(_it_msr->station3).currentLongitude);

			[[fallthrough]];

		case 'G': // GPS Baseline
		case 'X': // GPS Baseline cluster
		
			// The following prevents GPS measurements from printing three times (i.e. once per X, Y, Z)
			if (_it_msr->measStart > xMeas)
				continue;

			[[fallthrough]];
			
		case 'B': // Geodetic azimuth
		case 'D': // Direction set
		case 'K': // Astronomic azimuth
		case 'C': // Chord dist
		case 'E': // Ellipsoid arc
		case 'M': // MSL arc
		case 'S': // Slope distance
		case 'L': // Level difference
		case 'V': // Zenith distance
		case 'Z': // Vertical angle
			// Get the measurement indices involved in this measurement
			GetMsrIndices<UINT32>(bmsBinaryRecords_, *_it_block_msr, msrIndices);

			for (it_vUINT32 msr=msrIndices.begin(); msr!=msrIndices.end(); ++msr)
			{
				if (bmsBinaryRecords_.at(*msr).measStart > xMeas)
					continue;

				if (!default_limits_)
				{
					FirstisWithinLimits = WithinLimits(
						bstBinaryRecords_.at(bmsBinaryRecords_.at(*msr).station1).currentLatitude, 
						bstBinaryRecords_.at(bmsBinaryRecords_.at(*msr).station1).currentLongitude);
					SecondisWithinLimits = WithinLimits(
						bstBinaryRecords_.at(bmsBinaryRecords_.at(*msr).station2).currentLatitude, 
						bstBinaryRecords_.at(bmsBinaryRecords_.at(*msr).station2).currentLongitude);

					if (!FirstisWithinLimits && !SecondisWithinLimits && !ThirdisWithinLimits)
						continue;
				}

				// Third.  If case 'A' was reached before case 'B', ss will be non-empty
				(*msr_file_stream) << ss.str();
			
				// First
				(*msr_file_stream) << std::setprecision(precision) << std::fixed << bstBinaryRecords_.at(bmsBinaryRecords_.at(*msr).station1).currentLongitude;
				(*msr_file_stream) << "  ";
				(*msr_file_stream) << std::setprecision(precision) << std::fixed << bstBinaryRecords_.at(bmsBinaryRecords_.at(*msr).station1).currentLatitude;
				(*msr_file_stream) << std::endl;
			
				// Second
				(*msr_file_stream) << std::setprecision(precision) << std::fixed << bstBinaryRecords_.at(bmsBinaryRecords_.at(*msr).station2).currentLongitude;
				(*msr_file_stream) << "  ";
				(*msr_file_stream) << std::setprecision(precision) << std::fixed << bstBinaryRecords_.at(bmsBinaryRecords_.at(*msr).station2).currentLatitude;
				(*msr_file_stream) << std::endl << ">" << std::endl;
			}
			break;
		
		// single station
		case 'H': // Orthometric height
		case 'I': // Astronomic latitude
		case 'J': // Astronomic longitude
		case 'P': // Geodetic latitude
		case 'Q': // Geodetic longitude
		case 'R': // Ellipsoidal height
			if (!default_limits_)
				if (!WithinLimits(
					bstBinaryRecords_.at(_it_msr->station1).currentLatitude, 
					bstBinaryRecords_.at(_it_msr->station1).currentLongitude))
					continue;

			// First
			(*msr_file_stream) << std::setprecision(precision) << std::fixed << bstBinaryRecords_.at(_it_msr->station1).currentLongitude;
			(*msr_file_stream) << "  ";
			(*msr_file_stream) << std::setprecision(precision) << std::fixed << bstBinaryRecords_.at(_it_msr->station1).currentLatitude;
			(*msr_file_stream) << std::endl << ">" << std::endl;
			
			break;

		case 'Y': // GPS point cluster
			
			// Get the measurement indices involved in this measurement
			GetMsrIndices<UINT32>(bmsBinaryRecords_, *_it_block_msr, msrIndices);

			for (it_vUINT32 msr=msrIndices.begin(); msr!=msrIndices.end(); ++msr)
			{
				if (bmsBinaryRecords_.at(*msr).measStart > xMeas)
					continue;

				if (!default_limits_)
					if (!WithinLimits(
						bstBinaryRecords_.at(bmsBinaryRecords_.at(*msr).station1).currentLatitude, 
						bstBinaryRecords_.at(bmsBinaryRecords_.at(*msr).station1).currentLongitude))
						continue;

				// First
				(*msr_file_stream) << std::setprecision(precision) << std::fixed << bstBinaryRecords_.at(bmsBinaryRecords_.at(*msr).station1).currentLongitude;
				(*msr_file_stream) << "  ";
				(*msr_file_stream) << std::setprecision(precision) << std::fixed << bstBinaryRecords_.at(bmsBinaryRecords_.at(*msr).station1).currentLatitude;
				(*msr_file_stream) << std::endl << ">" << std::endl;
			}
		}
	}

}
	

void dna_plot::PrintMeasurementsDatFile(char msrType, std::ofstream* msr_file_stream)
{
	it_vstn_t _it_stn(bstBinaryRecords_.begin());
	it_vmsr_t _it_msr(bmsBinaryRecords_.begin());
	
	UINT32 precision(10);
	bool FirstisWithinLimits, SecondisWithinLimits, ThirdisWithinLimits;

	std::stringstream ss;

	(*msr_file_stream) << ">" << std::endl;
	
	for (_it_msr=bmsBinaryRecords_.begin(); _it_msr!=bmsBinaryRecords_.end(); _it_msr++)
	{
		if (msrType != _it_msr->measType)
			continue;
		
		if (_it_msr->ignore && !pprj_->p._plot_ignored_msrs)
			continue;
		
		ss.str("");
		ss.clear();
		FirstisWithinLimits = SecondisWithinLimits = ThirdisWithinLimits = false;
		switch (msrType)
		{
		case 'A':	// Horizontal angles
			// Print 3 - 1 - 2
			//
			// Third
			ss << std::setprecision(precision) << std::fixed << bstBinaryRecords_.at(_it_msr->station3).currentLongitude;
			ss << "  ";
			ss << std::setprecision(precision) << std::fixed << bstBinaryRecords_.at(_it_msr->station3).currentLatitude;
			ss << std::endl;

			// test if point is within limits of custom defined box
			if (!default_limits_)
				ThirdisWithinLimits = WithinLimits(bstBinaryRecords_.at(_it_msr->station3).currentLatitude, bstBinaryRecords_.at(_it_msr->station3).currentLongitude);

			[[fallthrough]];

		case 'G': // GPS Baseline
		case 'X': // GPS Baseline cluster
		
			// The following prevents GPS measurements from printing three times (i.e. once per X, Y, Z)
			if (_it_msr->measStart > xMeas)
				continue;

			[[fallthrough]];

		case 'B': // Geodetic azimuth
		case 'D': // Direction set
		case 'K': // Astronomic azimuth
		case 'C': // Chord dist
		case 'E': // Ellipsoid arc
		case 'M': // MSL arc
		case 'S': // Slope distance
		case 'L': // Level difference
		case 'V': // Zenith distance
		case 'Z': // Vertical angle

			if (!default_limits_)
			{
				FirstisWithinLimits = WithinLimits(bstBinaryRecords_.at(_it_msr->station1).currentLatitude, bstBinaryRecords_.at(_it_msr->station1).currentLongitude);
				SecondisWithinLimits = WithinLimits(bstBinaryRecords_.at(_it_msr->station2).currentLatitude, bstBinaryRecords_.at(_it_msr->station2).currentLongitude);

				if (!FirstisWithinLimits && !SecondisWithinLimits && !ThirdisWithinLimits)
					continue;
			}

			// Third 
			// If this measurement is an angle, then ss will contain data for third station
			// Otherwise, ss will be blank
			(*msr_file_stream) << ss.str();
			
			// First
			(*msr_file_stream) << std::setprecision(precision) << std::fixed << bstBinaryRecords_.at(_it_msr->station1).currentLongitude;
			(*msr_file_stream) << "  ";
			(*msr_file_stream) << std::setprecision(precision) << std::fixed << bstBinaryRecords_.at(_it_msr->station1).currentLatitude;
			(*msr_file_stream) << std::endl;
			
			// Second
			(*msr_file_stream) << std::setprecision(precision) << std::fixed << bstBinaryRecords_.at(_it_msr->station2).currentLongitude;
			(*msr_file_stream) << "  ";
			(*msr_file_stream) << std::setprecision(precision) << std::fixed << bstBinaryRecords_.at(_it_msr->station2).currentLatitude;
			(*msr_file_stream) << std::endl << ">" << std::endl;
			break;
		
		// single station
		case 'H': // Orthometric height
		case 'I': // Astronomic latitude
		case 'J': // Astronomic longitude
		case 'P': // Geodetic latitude
		case 'Q': // Geodetic longitude
		case 'R': // Ellipsoidal height
			
			if (!default_limits_)
			{
				FirstisWithinLimits = WithinLimits(bstBinaryRecords_.at(_it_msr->station1).currentLatitude, bstBinaryRecords_.at(_it_msr->station1).currentLongitude);
				if (!FirstisWithinLimits)
					continue;
			}

			// First
			(*msr_file_stream) << std::setprecision(precision) << std::fixed << bstBinaryRecords_.at(_it_msr->station1).currentLongitude;
			(*msr_file_stream) << "  ";
			(*msr_file_stream) << std::setprecision(precision) << std::fixed << bstBinaryRecords_.at(_it_msr->station1).currentLatitude;
			(*msr_file_stream) << std::endl << ">" << std::endl;			
			break;

		case 'Y': // GPS point cluster
			
			// The following prevents GPS measurements from printing three times (i.e. once per X, Y, Z)
			if (_it_msr->measStart > xMeas)
				continue;

			//// capture first station in the cluster
			//if (_it_tmp == bmsBinaryRecords_.end())
			//{
			//	_it_tmp = _it_msr;
			//	continue;
			//}

			//// Is this a new measurement cluster?
			//if (_it_tmp->clusterID != _it_msr->clusterID)
			//{
			//	_it_tmp = _it_msr;
			//	continue;
			//}

			if (binary_search(YClusterStations_.begin(), YClusterStations_.end(), _it_msr->station1))
				// already have this one
				continue;
			
			YClusterStations_.push_back(_it_msr->station1);
			std::sort(YClusterStations_.begin(), YClusterStations_.end());

			// First
			(*msr_file_stream) << std::setprecision(precision) << std::fixed << bstBinaryRecords_.at(_it_msr->station1).currentLongitude;
			(*msr_file_stream) << "  ";
			(*msr_file_stream) << std::setprecision(precision) << std::fixed << bstBinaryRecords_.at(_it_msr->station1).currentLatitude;
			(*msr_file_stream) << std::endl << ">" << std::endl;

		}
	}

}
	

void dna_plot::PrintGMTParameters()
{
	it_string_pair _it_vpstr(pprj_->p._gmt_params.begin());

	try {
		for (; _it_vpstr!=pprj_->p._gmt_params.end(); _it_vpstr++)
			gmtbat_file_ << _APP_GMTSET_ << " " << _it_vpstr->first << " " << _it_vpstr->second << std::endl;
		gmtbat_file_ << std::endl;
	}
	catch (const std::ios_base::failure& f) {
		SignalExceptionPlot(static_cast<std::string>(f.what()), 0, "o", &gmtbat_file_);	
	}
	
}
	

void dna_plot::LoadNetworkFiles(const project_settings& projectSettings)
{
	projectSettings_ = projectSettings;

	_combined_msr_list.clear();
	MsrTally::FillMsrList(_combined_msr_list);

	blockCount_ = 1;
	plotBlocks_ = projectSettings.p._plot_phased_blocks;
	LoadBinaryFiles();
	LoadStationMap();
	if (plotBlocks_)
		LoadSegmentationFile();

	// Printing uncertainties?
	if (projectSettings.p._plot_error_ellipses || 
		projectSettings.p._plot_positional_uncertainty)
	{
		uncertainty_legend_length_ = 0.5;
		LoadPosUncertaintyFile();
	}
	
	// Printing corrections?
	if (projectSettings.p._plot_correction_arrows)
	{
		arrow_legend_length_ = 3.;
		if (projectSettings.p._compute_corrections)
			ComputeStationCorrections();
		else
			LoadCorrectionsFile();
	}

	if (plotBlocks_)
		// Parameter station list is needed for correction arrows
		BuildParameterStationList();
}


void dna_plot::LoadBinaryFiles()
{
	try {
		// Load binary stations data.  Throws runtime_error on failure.
<<<<<<< HEAD
		BstFile bst;
		stationCount_ = bst.LoadFile(projectSettings_.i.bst_file, &bstBinaryRecords_, bst_meta_);

		// Load binary stations data.  Throws runtime_error on failure.
		BmsFile bms;
=======
		BstFileLoader bst;
		stationCount_ = bst.LoadFile(projectSettings_.i.bst_file, &bstBinaryRecords_, bst_meta_);

		// Load binary stations data.  Throws runtime_error on failure.
		BmsFileLoader bms;
>>>>>>> 3e0c5287
		bms.LoadFile(projectSettings_.i.bms_file, &bmsBinaryRecords_, bms_meta_);
	}
	catch (const std::runtime_error& e) {
		SignalExceptionPlot(e.what(), 0, NULL);
	}

	reference_frame_ = projectSettings_.i.reference_frame;
	
	try {
		reference_frame_ = datumFromEpsgString<std::string>(bst_meta_.epsgCode);
	}
	catch (...) {
		// do nothing
	}
	
	for_each(
		bstBinaryRecords_.begin(), 
		bstBinaryRecords_.end(), 
		[this] (station_t& stn) {			// use lambda expression
			ReduceStationCoordinates(&stn);
		}
	);

	// Create measurement tally to determine the measurement
	// types that have been supplied
	for_each(
		bmsBinaryRecords_.begin(), 
		bmsBinaryRecords_.end(), 
		[this] (measurement_t& msr) {			// use lambda expression
			
			switch (msr.measType)
			{
			case 'A': // Horizontal angle
				parsemsrTally_.A++;
				break;
			case 'B': // Geodetic azimuth
				parsemsrTally_.B++;
				break;
			case 'C': // Chord dist
				parsemsrTally_.C++;
				break;
			case 'D': // Direction set
				if (msr.vectorCount1 > 0)
					parsemsrTally_.D += msr.vectorCount1 - 1;
				break;
			case 'E': // Ellipsoid arc
				parsemsrTally_.E++;
				break;
			case 'G': // GPS Baseline
				parsemsrTally_.G++;
				break;
			case 'H': // Orthometric height
				parsemsrTally_.H++;
				break;
			case 'I': // Astronomic latitude
				parsemsrTally_.I++;
				break;
			case 'J': // Astronomic longitude
				parsemsrTally_.J++;
				break;
			case 'K': // Astronomic azimuth
				parsemsrTally_.K++;
				break;
			case 'L': // Level difference
				parsemsrTally_.L++;
				break;
			case 'M': // MSL arc
				parsemsrTally_.M++;
				break;
			case 'P': // Geodetic latitude
				parsemsrTally_.P++;
				break;
			case 'Q': // Geodetic longitude
				parsemsrTally_.Q++;
				break;
			case 'R': // Ellipsoidal height
				parsemsrTally_.R++;
				break;
			case 'S': // Slope distance
				parsemsrTally_.S++;
				break;
			case 'V': // Zenith distance
				parsemsrTally_.V++;
				break;
			case 'X': // GPS Baseline cluster
				if (msr.measStart == xMeas)
				{
					if (msr.vectorCount1 == msr.vectorCount2 + 1)
						parsemsrTally_.X += (msr.vectorCount1 * 3);
				}
				break;
			case 'Y': // GPS point cluster
				if (msr.measStart == xMeas)
				{
					if (msr.vectorCount1 == msr.vectorCount2 + 1)
						parsemsrTally_.Y += (msr.vectorCount1 * 3);
				}
				break;
			case 'Z': // Vertical angle
				parsemsrTally_.Z++;
				break;
			}
		}
	);

	measurementCount_ = parsemsrTally_.TotalCount();	

}


void dna_plot::LoadStationMap()
{
	try {
		// Load station map.  Throws runtime_error on failure.
<<<<<<< HEAD
		dynadjust::iostreams::MapFile map;
=======
		dynadjust::iostreams::MapFileLoader map;
>>>>>>> 3e0c5287
		map.LoadFile(projectSettings_.i.map_file, &stnsMap_);
	}
	catch (const std::runtime_error& e) {
		SignalExceptionPlot(e.what(), 0, NULL);
	}
}
	

//void dna_plot::SortandMapStations()
//{
//	UINT32 stnCount(static_cast<UINT32>(bstBinaryRecords_.size()));
//	stnsMap_.clear();
//	stnsMap_.reserve(stnCount);
//
//	// Create the Station-Name / ID map
//	string_uint32_pair stnID;
//	for (UINT32 stnIndex=0; stnIndex<stnCount; stnIndex++)
//	{
//		stnID.first = bstBinaryRecords_.at(stnIndex).stationName;
//		stnID.second = stnIndex;
//		stnsMap_.push_back(stnID);
//	}
//
//	// sort on station name (i.e. first of the pair)
//	std::sort(stnsMap_.begin(), stnsMap_.end(), StationNameIDCompareName());
//
//	if (stnsMap_.size() < stnCount)
//		SignalExceptionPlot("SortandMapStations(): Could not allocate sufficient memory for the Station map.", 0, NULL);
//}
	

void dna_plot::LoadSegmentationFile()
{
	vUINT32 v_ContiguousNetList, v_parameterStationCount;
	try {
		// Load segmentation file.  Throws runtime_error on failure.
		SegFile seg;
		seg.LoadSegFile(projectSettings_.s.seg_file, 
			blockCount_, blockThreshold_, minInnerStns_,
			v_ISL_, v_JSL_, v_CML_,
			true, &bmsBinaryRecords_,
			&v_measurementCount_, &v_unknownsCount_, &v_ContiguousNetList,
			&v_parameterStationCount);
	}
	catch (const std::runtime_error& e) {
		SignalExceptionPlot(e.what(), 0, NULL);
	}

	if (projectSettings_.p._plot_block_number > blockCount_)
	{
		std::stringstream ss;
		ss << 
			"Specified block number (" << projectSettings_.p._plot_block_number << 
			") exceeds the total number of blocks (" <<
			blockCount_ << ")." << std::endl;
		SignalExceptionPlot(ss.str(), 0, NULL);	
	}

	v_msr_file_.resize(blockCount_);
}
	

// The positional uncertainty file is produced by adjust.
void dna_plot::LoadPosUncertaintyFile()
{
	// Load corrections file generated by adjust
	std::ifstream apu_file;
	try {
		// Load apu file.  Throws runtime_error on failure.
		file_opener(apu_file, projectSettings_.o._apu_file, std::ios::in, ascii, true);
	}
	catch (const std::runtime_error& e) {
		SignalExceptionPlot(e.what(), 0, NULL);
	}

	bool fullCovarianceMatrix(false);
	UINT32 block(0), stn(0), stn_cov, blockstnCount;
	std::string strLine;
	stationPosUncertainty_t posUnc;

	v_stn_pu_.resize(blockCount_);
	largest_uncertainty_ = 0.0;

	char line[PRINT_LINE_LENGTH];
	bool dataBlocks(false);
	it_pair_string_vUINT32 _it_stnmap;

	APU_UNITS_UI vcv_units;
	matrix_2d vcv_cart(3, 3), vcv_local(3, 3);

	try {
		
		// read header line
		apu_file.ignore(PRINT_LINE_LENGTH, '\n');		// ------------------------
		apu_file.ignore(PRINT_LINE_LENGTH, '\n');		//            DYNADJUST POSITIONAL UNCERTAINTY...
		apu_file.ignore(PRINT_LINE_LENGTH, '\n');		// 
		apu_file.ignore(PRINT_LINE_LENGTH, '\n');		// Version
		apu_file.ignore(PRINT_LINE_LENGTH, '\n');		// Build
		apu_file.ignore(PRINT_LINE_LENGTH, '\n');		// File created
		apu_file.ignore(PRINT_LINE_LENGTH, '\n');		// File name
		apu_file.ignore(PRINT_LINE_LENGTH, '\n');		// 
		apu_file.ignore(PRINT_LINE_LENGTH, '\n');		// PU Confidence interval
		apu_file.ignore(PRINT_LINE_LENGTH, '\n');		// Error ellipse axes
		apu_file.ignore(PRINT_LINE_LENGTH, '\n');		// Variances

		apu_file.getline(line, PRINT_LINE_LENGTH);		// Stations printed in blocks
		strLine = trimstr(std::string(line));		
		if (!iequals(strLine.substr(0, 16), "Stations printed"))
		{
			std::stringstream ss;
			ss << "LoadPosUncertaintyFile(): " << projectSettings_.o._apu_file << " is corrupt." << std::endl;
			ss << "  Expected to find 'Stations printed in blocks' field." << std::endl;
			SignalExceptionPlot(ss.str(), 0, "i", &apu_file);
		}
		
		if ((dataBlocks = yesno_uint<bool, std::string>(strLine.substr(PRINT_VAR_PAD))))
			v_stn_pu_.resize(bstBinaryRecords_.size());
		else
			v_stn_pu_.reserve(bstBinaryRecords_.size());

		apu_file.getline(line, PRINT_LINE_LENGTH);		// Variance matrix units
		strLine = trimstr(std::string(line));
		if (iequals(strLine.substr(PRINT_VAR_PAD, 3), "XYZ"))
			vcv_units = XYZ_apu_ui;
		else
			vcv_units = ENU_apu_ui;
		

		apu_file.getline(line, PRINT_LINE_LENGTH);		// Full covariance matrix
		strLine = trimstr(std::string(line));
		if (!iequals(strLine.substr(0, 15), "Full covariance"))
		{
			std::stringstream ss;
			ss << "LoadPosUncertaintyFile(): " << projectSettings_.o._apu_file << " is corrupt." << std::endl;
			ss << "  Expected to find 'Full covariance matrix' field." << std::endl;
			SignalExceptionPlot(ss.str(), 0, "i", &apu_file);
		}
		
		fullCovarianceMatrix = yesno_uint<bool, std::string>(strLine.substr(PRINT_VAR_PAD));

		// If covariances are printed, then the data will appear in blocks
		if (fullCovarianceMatrix)
			dataBlocks = true;
		
		apu_file.ignore(PRINT_LINE_LENGTH, '\n');		// ------------------------
		apu_file.ignore(PRINT_LINE_LENGTH, '\n');		// 
		apu_file.ignore(PRINT_LINE_LENGTH, '\n');		// Positional uncertainty of ...
		apu_file.ignore(PRINT_LINE_LENGTH, '\n');		// ------------------------
		
		for (block=0; block<blockCount_; ++block)
		{
			if (dataBlocks)
			{
				blockstnCount = static_cast<UINT32>(v_ISL_.at(block).size() + v_JSL_.at(block).size());

				apu_file.ignore(PRINT_LINE_LENGTH, '\n');		// 
				apu_file.getline(line, PRINT_LINE_LENGTH);		// Block #

				strLine = trimstr(std::string(line));
				
				if (!iequals(strLine.substr(0, 5), "Block"))
				{
					std::stringstream ss;
					ss << "LoadPosUncertaintyFile(): " << projectSettings_.o._apu_file << " is corrupt." << std::endl;
					ss << "  Expected to read Block data, but found " << strLine << std::endl;
					SignalExceptionPlot(ss.str(), 0, "i", &apu_file);
				}

				if (LongFromString<UINT32>(strLine.substr(6)) != block + 1)
				{
					std::stringstream ss;
					ss << "LoadPosUncertaintyFile(): " << projectSettings_.o._apu_file << " is corrupt." << std::endl;
					ss << "  Expected to read data for block " << strLine.substr(6) << ", but found " << strLine << std::endl;
					SignalExceptionPlot(ss.str(), 0, "i", &apu_file);
				}
			}
			else
			{
				blockstnCount = stationCount_;
				apu_file.ignore(PRINT_LINE_LENGTH, '\n');		// 
			}
			
			apu_file.ignore(PRINT_LINE_LENGTH, '\n');		// Station
			apu_file.ignore(PRINT_LINE_LENGTH, '\n');		// ------------------------
			
			for (stn=0; stn<blockstnCount;  ++stn)
			{
				apu_file.getline(line, PRINT_LINE_LENGTH);		// Now the data...

				strLine = trimstr(std::string(line));
				if (strLine.length() < STATION)
				{
					if (apu_file.eof())
						break;				
					continue;
				}

				posUnc._station =	  trimstr(strLine.substr(0, STATION));
				posUnc._latitude =	  DmstoDeg(DoubleFromString<double>(trimstr(strLine.substr(STATION+PAD2, LAT_EAST))));
				posUnc._longitude =   DmstoDeg(DoubleFromString<double>(trimstr(strLine.substr(STATION+PAD2+LAT_EAST, LON_NORTH))));
				posUnc._hzPosU =	  DoubleFromString<double>(trimstr(strLine.substr(STATION+PAD2+LAT_EAST+LON_NORTH, STAT)));
				posUnc._vtPosU =	  DoubleFromString<double>(trimstr(strLine.substr(STATION+PAD2+LAT_EAST+LON_NORTH+STAT, STAT)));
				posUnc._semimMajor =  DoubleFromString<double>(trimstr(strLine.substr(STATION+PAD2+LAT_EAST+LON_NORTH+STAT+STAT, PREC)));
				posUnc._semimMinor =  DoubleFromString<double>(trimstr(strLine.substr(STATION+PAD2+LAT_EAST+LON_NORTH+STAT+STAT+PREC, PREC)));
				posUnc._orientation = DoubleFromString<double>(trimstr(strLine.substr(STATION+PAD2+LAT_EAST+LON_NORTH+STAT+STAT+PREC+PREC, PREC)));
				posUnc._xx =		  DoubleFromString<double>(trimstr(strLine.substr(STATION+PAD2+LAT_EAST+LON_NORTH+STAT+STAT+PREC+PREC+PREC, MSR)));
				posUnc._xy =		  DoubleFromString<double>(trimstr(strLine.substr(STATION+PAD2+LAT_EAST+LON_NORTH+STAT+STAT+PREC+PREC+PREC+MSR, MSR)));
				posUnc._xz =		  DoubleFromString<double>(trimstr(strLine.substr(STATION+PAD2+LAT_EAST+LON_NORTH+STAT+STAT+PREC+PREC+PREC+MSR+MSR, MSR)));

				// get yy from next row of variance matrix
				apu_file.getline(line, PRINT_LINE_LENGTH);
				strLine = std::string(line);
				posUnc._yy = DoubleFromString<double>(trimstr(strLine.substr(STATION+PAD2+LAT_EAST+LON_NORTH+STAT+STAT+PREC+PREC+PREC+MSR, MSR)));
				posUnc._yz = DoubleFromString<double>(trimstr(strLine.substr(STATION+PAD2+LAT_EAST+LON_NORTH+STAT+STAT+PREC+PREC+PREC+MSR+MSR, MSR)));

				// Get reference of this station in bstBinaryRecords.
				if (dataBlocks || vcv_units == XYZ_apu_ui)
				{
					_it_stnmap = equal_range(stnsMap_.begin(), stnsMap_.end(), posUnc._station, StationNameIDCompareName());

					// Not in the list? (Unlikely since adjust output will not contain stations not in the map, but test anyway)
					if (_it_stnmap.first == _it_stnmap.second)
						continue;
				}

				// Calculate vcv in local reference frame
				if (vcv_units == XYZ_apu_ui)
				{
					// get yy from next row of variance matrix
					apu_file.getline(line, PRINT_LINE_LENGTH);
					strLine = trimstr(std::string(line));
					posUnc._zz = DoubleFromString<double>(trimstr(strLine));

					vcv_cart.put(0, 0, posUnc._xx);
					vcv_cart.put(0, 1, posUnc._xy);
					vcv_cart.put(0, 2, posUnc._xz);
					vcv_cart.put(1, 1, posUnc._yy);
					vcv_cart.put(1, 2, posUnc._yz);
					vcv_cart.put(2, 2, posUnc._zz);

					vcv_cart.filllower();

					// Calculate correlations in local reference frame
					PropagateVariances_LocalCart<double>(vcv_cart, vcv_local, 
						Radians(bstBinaryRecords_.at(_it_stnmap.first->second).currentLatitude), 
						Radians(bstBinaryRecords_.at(_it_stnmap.first->second).currentLongitude), false);

					posUnc._xx = vcv_local.get(0, 0);
					posUnc._xy = vcv_local.get(0, 1);
					posUnc._xz = vcv_local.get(0, 2);
					posUnc._yy = vcv_local.get(1, 1);
					posUnc._yz = vcv_local.get(1, 2);
					posUnc._zz = vcv_local.get(2, 2);
				}
				else
					// ENU - don't need up component - ignore last (height) row 
					// of variance matrix
					apu_file.ignore(PRINT_LINE_LENGTH, '\n');		// ------------------------

				// Data in blocks?  Set the vector element accordingly, otherwise add to the vector
				if (dataBlocks)
					v_stn_pu_.at(_it_stnmap.first->second) = posUnc;
				else
					v_stn_pu_.push_back(posUnc);

				if (fabs(posUnc._semimMajor) > largest_uncertainty_)
					largest_uncertainty_ = posUnc._semimMajor;

				if (!fullCovarianceMatrix)
					continue;
				
				// skip over covariances
				for (stn_cov=stn+1; stn_cov<blockstnCount;  ++stn_cov)
				{
					// ignore covariance block
					apu_file.ignore(PRINT_LINE_LENGTH, '\n');		// ------------------------
					apu_file.ignore(PRINT_LINE_LENGTH, '\n');		// ------------------------
					apu_file.ignore(PRINT_LINE_LENGTH, '\n');		// ------------------------
				}
			}
		}
	}
	catch (const std::ios_base::failure& f) {
		if (!apu_file.eof())
		{
			std::stringstream ss;
			ss << "LoadPosUncertaintyFile(): An error was encountered when reading " << projectSettings_.o._apu_file << "." << std::endl << "  " << f.what();
			SignalExceptionPlot(ss.str(), 0, "i", &apu_file);
		}
	}

	apu_file.close();
}

void dna_plot::ComputeStationCorrection(it_vstn_t_const _it_stn, stationCorrections_t& stnCor,
	matrix_2d& currentEstimates, matrix_2d& initialEstimates)
{
	// Compute XYZ for current estimates
	GeoToCart<double>(
		Radians(_it_stn->currentLatitude),
		Radians(_it_stn->currentLongitude),
		_it_stn->currentHeight,
		currentEstimates.getelementref(0, 0),
		currentEstimates.getelementref(1, 0),
		currentEstimates.getelementref(2, 0),
		datum_.GetEllipsoidRef());

	// Compute XYZ for initial estimates
	GeoToCart<double>(
		Radians(_it_stn->initialLatitude),
		Radians(_it_stn->initialLongitude),
		_it_stn->initialHeight + _it_stn->geoidSep,
		initialEstimates.getelementref(0, 0),
		initialEstimates.getelementref(1, 0),
		initialEstimates.getelementref(2, 0),
		datum_.GetEllipsoidRef());

	// compute vertical angle
	stnCor._vAngle = VerticalAngle<double>(
		initialEstimates.get(0, 0),		// X1
		initialEstimates.get(1, 0),		// Y1
		initialEstimates.get(2, 0),		// Z1
		currentEstimates.get(0, 0),		// X2
		currentEstimates.get(1, 0),		// Y2
		currentEstimates.get(2, 0),		// Z2
		Radians(_it_stn->initialLatitude),
		Radians(_it_stn->initialLongitude),
		Radians(_it_stn->currentLatitude),
		Radians(_it_stn->currentLongitude),
		0., 0.,
		&stnCor._east, &stnCor._north, &stnCor._up);

	if (fabs(stnCor._east) < PRECISION_1E5)
		if (fabs(stnCor._north) < PRECISION_1E5)
			if (fabs(stnCor._up) < PRECISION_1E5)
				stnCor._vAngle = 0.;
	
	// compute horizontal correction
	stnCor._hDistance = magnitude(stnCor._east, stnCor._north);
			
	// calculate azimuth
	stnCor._azimuth = Direction<double>(
		initialEstimates.get(0, 0),		// X1
		initialEstimates.get(1, 0),		// Y1
		initialEstimates.get(2, 0),		// Z1
		currentEstimates.get(0, 0),		// X2
		currentEstimates.get(1, 0),		// Y2
		currentEstimates.get(2, 0),		// Z2
		Radians(_it_stn->currentLatitude),
		Radians(_it_stn->currentLongitude),
		&stnCor._east, &stnCor._north);

	if (fabs(stnCor._east) < PRECISION_1E5)
		if (fabs(stnCor._north) < PRECISION_1E5)
			stnCor._azimuth = 0.;

	// calculate distances
	stnCor._sDistance = magnitude<double>(
		initialEstimates.get(0, 0),		// X1
		initialEstimates.get(1, 0),		// Y1
		initialEstimates.get(2, 0),		// Z1
		currentEstimates.get(0, 0),		// X2
		currentEstimates.get(1, 0),		// Y2
		currentEstimates.get(2, 0));	// Z2
}
	

void dna_plot::ComputeStationCorrections()
{
	// reserve enough memory for each station
	v_stn_corrs_.reserve(bstBinaryRecords_.size());

	stationCorrections_t stnCor;
	matrix_2d currentEstimates(3, 1), initialEstimates(3, 1);

	average_correction_ = 0.0;
	UINT32 correction_count(0);

	// compute corrections for every station in the network
	for (it_vstn_t_const _it_stn=bstBinaryRecords_.begin();
		_it_stn!=bstBinaryRecords_.end(); 
		++_it_stn)
	{
		// Constrained?  No correction!
		if (_it_stn->stationConst[0] == 'C' && 
			_it_stn->stationConst[1] == 'C' && 
			_it_stn->stationConst[2] == 'C')
		{
			// push a zero correction
			v_stn_corrs_.push_back(stationCorrections(_it_stn->stationName));
			continue;
		}

		stnCor._station = _it_stn->stationName;
		ComputeStationCorrection(_it_stn, stnCor,
			currentEstimates, initialEstimates);

		average_correction_ += stnCor._hDistance;
		correction_count++;

		v_stn_corrs_.push_back(stnCor);
	}

	// determine average correction length
	average_correction_ /= correction_count;
}
	
void dna_plot::BuildParameterStationList()
{
	if (!plotBlocks_)
		return;

	v_parameterStationList_.resize(blockCount_);

	vUINT32 vStns;
	it_vUINT32_const _it_stn;

	for (UINT32 block(0); block!=blockCount_; ++block)
	{
		// Form combined stations list
		v_parameterStationList_.at(block) = v_ISL_.at(block);
		v_parameterStationList_.at(block).insert(v_parameterStationList_.at(block).end(),
			v_JSL_.at(block).begin(), v_JSL_.at(block).end());
		std::sort(v_parameterStationList_.at(block).begin(), v_parameterStationList_.at(block).end());

	}
}

// The station corrections file is produced by adjust.  Note that corrections for *all* stations may not 
// be printed, since the user has the option to restrict the output of station corrections using
// horizontal and vertical thresholds.
// Also, the coorctions file may contain a list of stations printed in blocks, or in a contiguous list.
// These options create complexities!
//
// The best way to deal with station corrections is to ignore the cor file and to recalculate corrections
// from the original coordinates in the bst file.
void dna_plot::LoadCorrectionsFile()
{
	// Load corrections file generated by adjust
	std::ifstream cor_file;
	try {
		// Load corrections file.  Throws runtime_error on failure.
		file_opener(cor_file, projectSettings_.o._cor_file, std::ios::in, ascii, true);
	}
	catch (const std::runtime_error& e) {
		SignalExceptionPlot(e.what(), 0, NULL);
	}

	UINT32 correction_count(0);
	UINT32 block(0), stn(0), blockstnCount, corFileBlockCount(blockCount_);
	std::string strLine;
	stationCorrections_t stnCor;

	average_correction_ = 0.0;

	char line[PRINT_LINE_LENGTH];
	bool dataBlocks(false);
	it_pair_string_vUINT32 _it_stnmap;

	try {
		
		// read header line
		cor_file.ignore(PRINT_LINE_LENGTH, '\n');		// ------------------------
		cor_file.ignore(PRINT_LINE_LENGTH, '\n');		//            DYNADJUST CORRECT...
		cor_file.ignore(PRINT_LINE_LENGTH, '\n');		// 
		cor_file.ignore(PRINT_LINE_LENGTH, '\n');		// Version
		cor_file.ignore(PRINT_LINE_LENGTH, '\n');		// Build
		cor_file.ignore(PRINT_LINE_LENGTH, '\n');		// File created
		cor_file.ignore(PRINT_LINE_LENGTH, '\n');		// File name
		cor_file.ignore(PRINT_LINE_LENGTH, '\n');		// 
		cor_file.getline(line, PRINT_LINE_LENGTH);		// Stations printed in blocks
		
		// Get the yes/no string and convert to bool
		strLine = trimstr(std::string(line));
		if (!iequals(strLine.substr(0, 16), "Stations printed"))
		{
			std::stringstream ss;
			// TODO - make use of Boost current function
			// http://www.boost.org/doc/libs/1_58_0/boost/current_function.hpp
			// and if required, print the filename and line number using __FILE__ and __LINE__
			// https://stackoverflow.com/questions/15305310/predefined-macros-for-function-name-func
			ss << "LoadCorrectionsFile(): " << projectSettings_.o._cor_file << " is corrupt." << std::endl;
			ss << "  Expected to find 'Stations printed in blocks' field." << std::endl;
			SignalExceptionPlot(ss.str(), 0, "i", &cor_file);
		}

		if ((dataBlocks = yesno_uint<bool, std::string>(strLine.substr(PRINT_VAR_PAD))))		// Data printed in blocks?
			v_stn_corrs_.resize(bstBinaryRecords_.size());
		else
		{
			v_stn_corrs_.reserve(bstBinaryRecords_.size());
			corFileBlockCount = 1;
		}

		cor_file.ignore(PRINT_LINE_LENGTH, '\n');		// 
		cor_file.ignore(PRINT_LINE_LENGTH, '\n');		// Corrections to Stations
		cor_file.ignore(PRINT_LINE_LENGTH, '\n');		// ------------------------
		
		for (block=0; block<corFileBlockCount; ++block)
		{
			if (dataBlocks)
			{
				blockstnCount = static_cast<UINT32>(v_ISL_.at(block).size() + v_JSL_.at(block).size());

				cor_file.ignore(PRINT_LINE_LENGTH, '\n');		// 
				cor_file.getline(line, PRINT_LINE_LENGTH);		// Block #

				strLine = trimstr(std::string(line));
				
				if (!iequals(strLine.substr(0, 5), "Block"))
				{
					std::stringstream ss;
					ss << "LoadCorrectionsFile(): " << projectSettings_.o._cor_file << " is corrupt." << std::endl;
					ss << "  Expected to read Block data, but found " << strLine << std::endl;
					SignalExceptionPlot(ss.str(), 0, "i", &cor_file);
				}

				if (LongFromString<UINT32>(strLine.substr(6)) != block + 1)
				{
					std::stringstream ss;
					ss << "LoadCorrectionsFile(): " << projectSettings_.o._cor_file << " is corrupt." << std::endl;
					ss << "  Expected to read data for block " << strLine.substr(6) << ", but found " << strLine << std::endl;
					SignalExceptionPlot(ss.str(), 0, "i", &cor_file);
				}
			}
			else
			{
				blockstnCount = stationCount_;
				cor_file.ignore(PRINT_LINE_LENGTH, '\n');		// 
			}
			
			cor_file.ignore(PRINT_LINE_LENGTH, '\n');		// Station
			cor_file.ignore(PRINT_LINE_LENGTH, '\n');		// ------------------------

			for (stn=0; stn<blockstnCount;  ++stn)
			{
				cor_file.getline(line, PRINT_LINE_LENGTH);		// Now the data...

				strLine = trimstr(std::string(line));
				if (strLine.length() < STATION)
				{
					if (cor_file.eof())
						break;				
					continue;
				}

				//// print...
				//// station and constraint
				//os << std::setw(STATION) << std::left << bstBinaryRecords_.at(stn).stationName << std::setw(PAD2) << " ";
				//// data
				//os << std::setw(MSR) << std::right << FormatDmsString(RadtoDms(azimuth), 4, true, false) << 
				//	std::setw(MSR) << std::right << FormatDmsString(RadtoDms(vertical_angle), 4, true, false) << 
				//	std::setw(MSR) << std::setprecision(PRECISION_MTR_STN) << std::fixed << std::right << slope_distance << 
				//	std::setw(MSR) << std::setprecision(PRECISION_MTR_STN) << std::fixed << std::right << horiz_distance << 
				//	std::setw(HEIGHT) << std::setprecision(PRECISION_MTR_STN) << std::fixed << std::right << local_12e << 
				//	std::setw(HEIGHT) << std::setprecision(PRECISION_MTR_STN) << std::fixed << std::right << local_12n << 
				//	std::setw(HEIGHT) << std::setprecision(PRECISION_MTR_STN) << std::fixed << std::right << local_12up << std::endl;

				stnCor._station   = trimstr(strLine.substr(0, STATION));
				stnCor._azimuth   = ParseDmsString<double>(trimstr(strLine.substr(STATION+PAD2, MSR)), " ");
				stnCor._vAngle	  = ParseDmsString<double>(trimstr(strLine.substr(STATION+PAD2+MSR, MSR)), " ");
				stnCor._sDistance = DoubleFromString<double>(trimstr(strLine.substr(STATION+PAD2+MSR+MSR, MSR)));
				stnCor._hDistance = DoubleFromString<double>(trimstr(strLine.substr(STATION+PAD2+MSR+MSR+MSR, MSR)));
				stnCor._east      = DoubleFromString<double>(trimstr(strLine.substr(STATION+PAD2+MSR+MSR+MSR+MSR, HEIGHT)));
				stnCor._north     = DoubleFromString<double>(trimstr(strLine.substr(STATION+PAD2+MSR+MSR+MSR+MSR+HEIGHT, HEIGHT)));
				stnCor._up        = DoubleFromString<double>(trimstr(strLine.substr(STATION+PAD2+MSR+MSR+MSR+MSR+HEIGHT+HEIGHT, HEIGHT)));


				// Get reference of this station in bstBinaryRecords.
				if (dataBlocks)
				{
					_it_stnmap = equal_range(stnsMap_.begin(), stnsMap_.end(), stnCor._station, StationNameIDCompareName());

					// Not in the list? (Unlikely since adjust output will not contain stations not in the map, but test anyway)
					if (_it_stnmap.first == _it_stnmap.second)
						continue;
		
					v_stn_corrs_.at(_it_stnmap.first->second) = stnCor;
				}
				else
					v_stn_corrs_.push_back(stnCor);

				average_correction_ += stnCor._hDistance;
				correction_count++;
			}
		}
	}
	catch (const std::ios_base::failure& f) {
		if (!cor_file.eof())
		{
			std::stringstream ss;
			ss << "LoadCorrectionsFile(): An error was encountered when reading " << projectSettings_.o._cor_file << "." << std::endl << "  " << f.what();
			SignalExceptionPlot(ss.str(), 0, "i", &cor_file);
		}
	}

	// determine average correction length
	average_correction_ /= correction_count;

	cor_file.close();
}
	

// Name:				SignalExceptionPlot
// Purpose:				Closes all files (if file pointers are passed in) and throws runtime_error
// Called by:			Any
// Calls:				runtime_error()
void dna_plot::SignalExceptionPlot(const std::string& msg, const int& line_no, const char *streamType, ...)
{
	plotStatus_ = PLOT_EXCEPTION_RAISED;

	if (streamType == NULL)
		throw NetPlotException(msg, line_no);

	std::ofstream* ofsDynaML;
	std::ifstream* ifsbinaryFile;

	va_list argptr; 
	va_start(argptr, streamType);

	while (*streamType != '\0')
	{
		//ifstream
		if (*streamType == 'i' )
		{
			ifsbinaryFile = va_arg(argptr, std::ifstream*);
			ifsbinaryFile->close();
		}
		//ofstream
		if (*streamType == 'o' )
		{
			ofsDynaML = va_arg(argptr, std::ofstream*);
			ofsDynaML->close();
		}
		streamType++;
	}

	va_end(argptr);

	throw NetPlotException(msg, line_no);
}


//void dna_plot::PrintGMTPlotCoords(vdnaStnPtr* vStations, vdnaMsrPtr* vMeasurements, ostream& osStn, ostream& osStn2, ostream& osMsr)
//{
//	_it_vdnastnptr _it_stn(vStations->begin());
//	vdnaMsrPtr::iterator _it_msr(vMeasurements->begin());
//	
//	// Print station coords
//	for (; _it_stn!=vStations->end(); _it_stn++)
//		_it_stn->get()->coutStationData(osStn, osStn2, GMT_OUT);
//
//	//v_string_uint32_pair::iterator _it_stnmap(stnsMap_.begin());
//
//	UINT32 precision;
//	_COORD_TYPE_ ctType;
//
//	std::vector<CDnaDirection>* vdirns;
//	std::vector<CDnaGpsBaseline>* vgpsBsls;
//
//	for (; _it_msr!=vMeasurements->end(); _it_msr++)
//	{
//		switch (_it_msr->get()->GetTypeC())
//		{
//		case 'A':	// Horizontal angles
//			// Print 3 - 1 - 2
//			//
//			// Third
//			it_stnmap_range = equal_range(stnsMap_.begin(), stnsMap_.end(), 
//				_it_msr->get()->GetTarget2(), StationNameIDCompareName());
//
//			if (it_stnmap_range.first == it_stnmap_range.second)
//			{
//				std::cout << _it_msr->get()->GetTarget2() << " is not in the list of network stations.";
//				continue;
//			}
//			precision = 3;
//			if ((ctType = vStations->at(it_stnmap_range.first->second)->GetMyCoordTypeC()) == LLH_type_i)
//				precision = 10;
//
//			osMsr << std::setprecision(precision) << std::fixed << 
//				(ctType == LLH_type_i ? 
//					Degrees(vStations->at(it_stnmap_range.first->second)->GetYAxis()) :
//					vStations->at(it_stnmap_range.first->second)->GetYAxis());
//			osMsr << "  ";
//			osMsr << std::setprecision(precision) << std::fixed << 
//				(ctType == LLH_type_i ? 
//					Degrees(vStations->at(it_stnmap_range.first->second)->GetXAxis()) :
//					vStations->at(it_stnmap_range.first->second)->GetXAxis());
//			osMsr << std::endl;
//		case 'B': // Geodetic azimuth
//		case 'K': // Astronomic azimuth
//		case 'C': // Chord dist
//		case 'E': // Ellipsoid arc
//		case 'M': // MSL arc
//		case 'S': // Slope distance
//		case 'L': // Level difference
//		case 'V': // Zenith distance
//		case 'Z': // Vertical angle
//			// First
//			it_stnmap_range = equal_range(stnsMap_.begin(), stnsMap_.end(), 
//				_it_msr->get()->GetFirst(), StationNameIDCompareName());
//
//			if (it_stnmap_range.first == it_stnmap_range.second)
//			{
//				std::cout << _it_msr->get()->GetFirst() << " is not in the list of network stations.";
//				continue;
//			}
//			precision = 3;
//			if ((ctType = vStations->at(it_stnmap_range.first->second)->GetMyCoordTypeC()) == LLH_type_i)
//				precision = 10;
//
//			osMsr << std::setprecision(precision) << std::fixed << (ctType == LLH_type_i ? Degrees(vStations->at(it_stnmap_range.first->second)->GetYAxis()): vStations->at(it_stnmap_range.first->second)->GetYAxis());
//			osMsr << "  ";
//			osMsr << std::setprecision(precision) << std::fixed << (ctType == LLH_type_i ? Degrees(vStations->at(it_stnmap_range.first->second)->GetXAxis()): vStations->at(it_stnmap_range.first->second)->GetXAxis());
//			osMsr << std::endl;
//			
//			// Second
//			it_stnmap_range = equal_range(stnsMap_.begin(), stnsMap_.end(), 
//				_it_msr->get()->GetTarget(), StationNameIDCompareName());
//
//			if (it_stnmap_range.first == it_stnmap_range.second)
//			{
//				std::cout << _it_msr->get()->GetTarget() << " is not in the list of network stations.";
//				continue;
//			}
//			precision = 3;
//			if ((ctType = vStations->at(it_stnmap_range.first->second)->GetMyCoordTypeC()) == LLH_type_i)
//				precision = 10;
//
//			osMsr << std::setprecision(precision) << std::fixed << (ctType == LLH_type_i ? Degrees(vStations->at(it_stnmap_range.first->second)->GetYAxis()): vStations->at(it_stnmap_range.first->second)->GetYAxis());
//			osMsr << "  ";
//			osMsr << std::setprecision(precision) << std::fixed << (ctType == LLH_type_i ? Degrees(vStations->at(it_stnmap_range.first->second)->GetXAxis()): vStations->at(it_stnmap_range.first->second)->GetXAxis());
//			osMsr << std::endl << "#" << std::endl;
//			break;
//		case 'D': // Direction set
//			vdirns = _it_msr->get()->GetDirections_ptr();
//			PrintGMTPlotCoords_D(vStations, vdirns, osMsr);
//			break;
//		case 'G': // GPS Baseline
//		case 'X': // GPS Baseline cluster
//			vgpsBsls = _it_msr->get()->GetBaselines_ptr();
//			PrintGMTPlotCoords_GX(vStations, vgpsBsls, osMsr);
//			break;
//		}
//	}
//}
//
//
//void dna_plot::PrintGMTPlotCoords_D(vdnaStnPtr* vStations, std::vector<CDnaDirection>* vDirections, ostream& osMsr)
//{
//	std::vector<CDnaDirection>::iterator _it_dirn(vDirections->begin());
//	//v_string_uint32_pair::iterator _it_stnmap(stnsMap_.begin());
//
//	UINT32 precision;
//	_COORD_TYPE_ ctType;
//
//	for (; _it_dirn!=vDirections->end(); _it_dirn++)
//	{
//		// First
//		it_stnmap_range = equal_range(stnsMap_.begin(), stnsMap_.end(), 
//			_it_dirn->GetFirst(), StationNameIDCompareName());
//
//		if (it_stnmap_range.first == it_stnmap_range.second)
//		{
//			std::cout << _it_dirn->GetFirst() << " is not in the list of network stations.";
//			continue;
//		}
//		precision = 3;
//		if ((ctType = vStations->at(it_stnmap_range.first->second)->GetMyCoordTypeC()) == LLH_type_i)
//			precision = 10;
//
//		osMsr << std::setprecision(precision) << std::fixed << (ctType == LLH_type_i ? Degrees(vStations->at(it_stnmap_range.first->second)->GetYAxis()): vStations->at(it_stnmap_range.first->second)->GetYAxis());
//		osMsr << "  ";
//		osMsr << std::setprecision(precision) << std::fixed << (ctType == LLH_type_i ? Degrees(vStations->at(it_stnmap_range.first->second)->GetXAxis()): vStations->at(it_stnmap_range.first->second)->GetXAxis());
//		osMsr << std::endl;
//
//		// Second
//		it_stnmap_range = equal_range(stnsMap_.begin(), stnsMap_.end(), 
//			_it_dirn->GetTarget(), StationNameIDCompareName());
//
//		if (it_stnmap_range.first == it_stnmap_range.second)
//		{
//			std::cout << _it_dirn->GetTarget() << " is not in the list of network stations.";
//			continue;
//		}
//		precision = 3;
//		if ((ctType = vStations->at(it_stnmap_range.first->second)->GetMyCoordTypeC()) == LLH_type_i)
//			precision = 10;
//
//		osMsr << std::setprecision(precision) << std::fixed << (ctType == LLH_type_i ? Degrees(vStations->at(it_stnmap_range.first->second)->GetYAxis()): vStations->at(it_stnmap_range.first->second)->GetYAxis());
//		osMsr << "  ";
//		osMsr << std::setprecision(precision) << std::fixed << (ctType == LLH_type_i ? Degrees(vStations->at(it_stnmap_range.first->second)->GetXAxis()): vStations->at(it_stnmap_range.first->second)->GetXAxis());
//		osMsr << std::endl << "#" << std::endl;
//	}
//}
//
//
//void dna_plot::PrintGMTPlotCoords_GX(vdnaStnPtr* vStations, std::vector<CDnaGpsBaseline>* vGPSBaselines, ostream& osMsr)
//{
//	std::vector<CDnaGpsBaseline>::iterator _it_bsl(vGPSBaselines->begin());
//	//v_string_uint32_pair::iterator _it_stnmap(stnsMap_.begin());
//
//	UINT32 precision;
//	_COORD_TYPE_ ctType;
//
//	for (; _it_bsl!=vGPSBaselines->end(); _it_bsl++)
//	{
//		// First
//		it_stnmap_range = equal_range(stnsMap_.begin(), stnsMap_.end(), 
//			_it_bsl->GetFirst(), StationNameIDCompareName());
//
//		if (it_stnmap_range.first == it_stnmap_range.second)
//		{
//			std::cout << _it_bsl->GetFirst() << " is not in the list of network stations.";
//			continue;
//		}
//		precision = 3;
//		if ((ctType = vStations->at(it_stnmap_range.first->second)->GetMyCoordTypeC()) == LLH_type_i)
//			precision = 10;
//
//		osMsr << std::setprecision(precision) << std::fixed << (ctType == LLH_type_i ? Degrees(vStations->at(it_stnmap_range.first->second)->GetYAxis()): vStations->at(it_stnmap_range.first->second)->GetYAxis());
//		osMsr << "  ";
//		osMsr << std::setprecision(precision) << std::fixed << (ctType == LLH_type_i ? Degrees(vStations->at(it_stnmap_range.first->second)->GetXAxis()): vStations->at(it_stnmap_range.first->second)->GetXAxis());
//		osMsr << std::endl;
//
//		// Second
//		it_stnmap_range = equal_range(stnsMap_.begin(), stnsMap_.end(), 
//			_it_bsl->GetTarget(), StationNameIDCompareName());
//
//		if (it_stnmap_range.first == it_stnmap_range.second)
//		{
//			std::cout << _it_bsl->GetTarget() << " is not in the list of network stations.";
//			continue;
//		}
//		precision = 3;
//		if ((ctType = vStations->at(it_stnmap_range.first->second)->GetMyCoordTypeC()) == LLH_type_i)
//			precision = 10;
//
//		osMsr << std::setprecision(precision) << std::fixed << (ctType == LLH_type_i ? Degrees(vStations->at(it_stnmap_range.first->second)->GetYAxis()): vStations->at(it_stnmap_range.first->second)->GetYAxis());
//		osMsr << "  ";
//		osMsr << std::setprecision(precision) << std::fixed << (ctType == LLH_type_i ? Degrees(vStations->at(it_stnmap_range.first->second)->GetXAxis()): vStations->at(it_stnmap_range.first->second)->GetXAxis());
//		osMsr << std::endl << "#" << std::endl;
//	}
//}



void dna_plot::ReduceStationCoordinates(station_t* stationRecord)
{
	stationRecord->initialLatitude = Degrees(stationRecord->initialLatitude);
	stationRecord->initialLongitude = Degrees(stationRecord->initialLongitude);
    stationRecord->currentLatitude = Degrees(stationRecord->currentLatitude);
    stationRecord->currentLongitude = Degrees(stationRecord->currentLongitude);
}

void dna_plot::NormaliseScale(double& scale)
{
	if (scale > 5000000. && scale < 10000000.)
		scale = 5000000.;
	else if (scale > 1250000.)
		scale = 1500000.;
	else if (scale > 1000000.)
		scale = 1250000.;
	else if (scale > 750000.)
		scale = 1000000.;
	else if (scale > 500000.)
		scale = 750000.;
	else if (scale > 350000.)
		scale = 500000.;
	else if (scale > 250000.)
		scale = 350000.;
	else if (scale > 200000.)
		scale = 250000.;
	else if (scale > 150000.)
		scale = 200000.;
	else if (scale > 100000.)
		scale = 150000.;
	else if (scale > 75000.)
		scale = 100000.;
	else if (scale > 50000.)
		scale = 75000.;
	else if (scale > 35000.)
		scale = 50000.;
	else if (scale > 25000.)
		scale = 35000.;
	else if (scale > 10000.)
		scale = 25000.;
	else if (scale > 7500.)
		scale = 10000.;
	else if (scale > 5000.)
		scale = 7500.;
	else if (scale > 2500.)
		scale = 5000.;
	else if (scale > 1000.)
		scale = 2500.;
	else if (scale > 500.)
		scale = 1000.;
	else
		scale = 500.;
}

void dna_plot::NormaliseScaleBar(double& scale_bar_width)
{
	if (scale_bar_width > 1.)
		scale_bar_width = floor(scale_bar_width);

	if (scale_bar_width > 10000)
		scale_bar_width -= (int)scale_bar_width % 10000;
	else if (scale_bar_width > 1000)
		scale_bar_width -= (int)scale_bar_width % 1000;
	else if (scale_bar_width > 100)
		scale_bar_width -= (int)scale_bar_width % 100;
	else if (scale_bar_width > 10)
		scale_bar_width -= (int)scale_bar_width % 10;
	else if (scale_bar_width > 5)
		scale_bar_width -= (int)scale_bar_width % 5;
	else if (scale_bar_width > 1)
		scale_bar_width -= (int)scale_bar_width % 1;
	else if (scale_bar_width > 0.5)
		scale_bar_width = 0.5;
	else if (scale_bar_width > 0.25)
		scale_bar_width = 0.25;
	
	else if (scale_bar_width > 0.1)
		scale_bar_width = 0.1;
	else if (scale_bar_width > 0.075)
		scale_bar_width = 0.075;
	else if (scale_bar_width > 0.05)
		scale_bar_width = 0.05;
	else if (scale_bar_width > 0.025)
		scale_bar_width = 0.025;
	
	else if (scale_bar_width > 0.01)
		scale_bar_width = 0.01;
	else if (scale_bar_width > 0.0075)
		scale_bar_width = 0.0075;
	else if (scale_bar_width > 0.005)
		scale_bar_width = 0.005;
	else if (scale_bar_width > 0.0025)
		scale_bar_width = 0.0025;
	
	else if (scale_bar_width > 0.0001)
		scale_bar_width = 0.0001;
	else if (scale_bar_width > 0.00075)
		scale_bar_width = 0.00075;
	else if (scale_bar_width > 0.0005)
		scale_bar_width = 0.0005;
	else if (scale_bar_width > 0.00025)
		scale_bar_width = 0.00025;
	
}


void dna_plot::NormaliseGraticule(double& graticule_width_, UINT32& graticule_width_precision)
{
	double graticule = graticule_width_ * 3600.0;	// convert to seconds
	if (graticule > 1.)
		graticule = floor(graticule);
	else
		graticule_width_precision = 16;

	if (graticule > 7200)			// 2 degrees
		graticule -= (int)graticule % 7200;
	else if (graticule > 3600)		// 1 degrees
		graticule -= (int)graticule % 3600;
	else if (graticule > 1800)		// 30 minutes
		graticule -= (int)graticule % 1800;
	else if (graticule > 900)		// 15 minutes
		graticule -= (int)graticule % 900;
	else if (graticule > 600)		// 10 minutes
		graticule -= (int)graticule % 600;
	else if (graticule > 300)		// 5 minutes
		graticule -= (int)graticule % 300;
	else if (graticule > 60)		// 1 minute
		graticule -= (int)graticule % 60;
	else if (graticule > 30)		// 30 seconds
		graticule -= (int)graticule % 30;
	else if (graticule > 15)		// 15 seconds
		graticule -= (int)graticule % 15;
	else if (graticule > 10)		// 10 seconds
		graticule -= (int)graticule % 10;
	else if (graticule > 5)			// 5 seconds
		graticule -= (int)graticule % 5;
	else if (graticule > 1)			// 5 seconds
		graticule -= (int)graticule % 1;
	else if (graticule > 0.5)		// .5 seconds
		graticule = 0.5;
	else if (graticule > 0.25)		// .25 seconds
		graticule = 0.25;


	// convert to degrees
	graticule_width_ = graticule / 3600.;
}

void dna_plot::SelectCoastlineResolution(const double& dDimension, std::string& coastResolution, plot_settings* plotCriteria)
{
	plotCriteria->_coasline_resolution = low;
	coastResolution = "l";
	
	if (dDimension < 900000)
	{
		plotCriteria->_coasline_resolution = full;
		coastResolution = "f";
		return;
	}
	if (dDimension < 2000000)
	{
		coastResolution = "h";
		plotCriteria->_coasline_resolution = high;
		return;
	}
	if (dDimension < 9000000)
	{
		plotCriteria->_coasline_resolution = intermediate;
		coastResolution = "i";
	}	
}

}	// namespace mathcomp
}	// namespace dynadjust<|MERGE_RESOLUTION|>--- conflicted
+++ resolved
@@ -1,4 +1,3 @@
-#include <filesystem>
 //============================================================================
 // Name         : dnaplot.cpp
 // Author       : Roger Fraser
@@ -21,10 +20,10 @@
 //============================================================================
 
 #include <dynadjust/dnaplot/dnaplot.hpp>
+#include <filesystem>
 #include <thread>
 
 #include <include/functions/dnastrutils.hpp>
-
 namespace dynadjust { 
 namespace networkplot {
 
@@ -3457,19 +3456,11 @@
 {
 	try {
 		// Load binary stations data.  Throws runtime_error on failure.
-<<<<<<< HEAD
 		BstFile bst;
 		stationCount_ = bst.LoadFile(projectSettings_.i.bst_file, &bstBinaryRecords_, bst_meta_);
 
 		// Load binary stations data.  Throws runtime_error on failure.
 		BmsFile bms;
-=======
-		BstFileLoader bst;
-		stationCount_ = bst.LoadFile(projectSettings_.i.bst_file, &bstBinaryRecords_, bst_meta_);
-
-		// Load binary stations data.  Throws runtime_error on failure.
-		BmsFileLoader bms;
->>>>>>> 3e0c5287
 		bms.LoadFile(projectSettings_.i.bms_file, &bmsBinaryRecords_, bms_meta_);
 	}
 	catch (const std::runtime_error& e) {
@@ -3584,11 +3575,7 @@
 {
 	try {
 		// Load station map.  Throws runtime_error on failure.
-<<<<<<< HEAD
 		dynadjust::iostreams::MapFile map;
-=======
-		dynadjust::iostreams::MapFileLoader map;
->>>>>>> 3e0c5287
 		map.LoadFile(projectSettings_.i.map_file, &stnsMap_);
 	}
 	catch (const std::runtime_error& e) {
