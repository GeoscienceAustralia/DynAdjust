//============================================================================
// Name         : dnaadjust.hpp
// Author       : Roger Fraser
// Contributors : Dale Roberts <dale.o.roberts@gmail.com>
// Copyright    : Copyright 2017-2025 Geoscience Australia
//
//                Licensed under the Apache License, Version 2.0 (the "License");
//                you may not use this file except in compliance with the License.
//                You may obtain a copy of the License at
//               
//                http ://www.apache.org/licenses/LICENSE-2.0
//               
//                Unless required by applicable law or agreed to in writing, software
//                distributed under the License is distributed on an "AS IS" BASIS,
//                WITHOUT WARRANTIES OR CONDITIONS OF ANY KIND, either express or implied.
//                See the License for the specific language governing permissions and
//                limitations under the License.
//
// Description  : DynAdjust Network Adjustment library
//============================================================================

#ifndef DNAADJUST_H_
#define DNAADJUST_H_

#if defined(_MSC_VER)
#if defined(LIST_INCLUDES_ON_BUILD)
#pragma message("  " __FILE__)
#endif
#endif

/// \cond
#include <cstdarg>
#include <exception>
#include <fstream>
#include <iostream>
#include <math.h>
#include <queue>
#include <stdexcept>
#include <string>
#include <utility>
#include <memory>
#include <vector>

#include <thread>
#include <mutex>
#include <condition_variable>
#include <chrono>
#include <functional>

#include <exception>
#include <filesystem>
#include <boost/math/distributions/chi_squared.hpp>
#include <boost/math/distributions/normal.hpp>
#include <chrono>

#include <atomic>

/// \endcond

#include <include/config/dnaconsts.hpp>
#include <include/config/dnaexports.hpp>
#include <include/config/dnaoptions-interface.hpp>
#include <include/config/dnatypes-gui.hpp>
#include <include/config/dnatypes.hpp>
#include <include/config/dnaversion.hpp>
#include <include/exception/dnaexception.hpp>

<<<<<<< HEAD
#include <include/io/adj_file.hpp>
#include <include/io/aml_file.hpp>
#include <include/io/asl_file.hpp>
#include <include/io/bms_file.hpp>
#include <include/io/bst_file.hpp>
#include <include/io/map_file.hpp>
#include <include/io/seg_file.hpp>
=======
#include <include/io/dnaioadj.hpp>
#include <include/io/dnaioaml.hpp>
#include <include/io/asl_file_loader.hpp>
#include <include/io/bms_file_loader.hpp>
#include <include/io/bst_file_loader.hpp>
#include <include/io/map_file_loader.hpp>
#include <include/io/dnaioseg.hpp>
>>>>>>> 3e0c5287
#include <include/io/dnaiosnx.hpp>
#include <include/io/dnaiotbu.hpp>

#include <include/functions/dnafilepathfuncs.hpp>
#include <include/functions/dnaintegermanipfuncs.hpp>
#include <include/functions/dnaiostreamfuncs.hpp>
#include <include/functions/dnastringfuncs.hpp>
#include <include/functions/dnatemplatematrixfuncs.hpp>
#include <include/functions/dnatemplatestnmsrfuncs.hpp>

#include <include/math/dnamatrix_contiguous.hpp>
#include <include/memory/dnafile_mapping.hpp>
#include <include/parameters/dnadatum.hpp>
#include <include/parameters/dnaepsg.hpp>
#include <include/parameters/dnaprojection.hpp>
#include <include/thread/dnathreading.hpp>

#include <dynadjust/dnaadjust/network_data_loader.hpp>

#include "network_data_loader.hpp"

using namespace dynadjust::datum_parameters;
using namespace dynadjust::measurements;
using namespace dynadjust::math;
using namespace dynadjust::exception;
using namespace dynadjust::memory;
using namespace dynadjust::iostreams;

namespace dynadjust {
namespace networkadjust {

extern std::mutex maxCorrMutex;

// High-precision timer class to replace boost::timer::cpu_timer
class cpu_timer {
public:
    struct cpu_times {
        std::chrono::nanoseconds wall;
        std::chrono::nanoseconds user;
        std::chrono::nanoseconds system;
    };

    cpu_timer() { start(); }
    
    void start() {
        start_time_ = std::chrono::high_resolution_clock::now();
    }
    
    cpu_times elapsed() const {
        auto end_time = std::chrono::high_resolution_clock::now();
        auto wall_duration = std::chrono::duration_cast<std::chrono::nanoseconds>(end_time - start_time_);
        return {wall_duration, wall_duration, wall_duration}; // For simplicity, user and system = wall
    }

private:
    std::chrono::high_resolution_clock::time_point start_time_;
};

// forward declaration of dna_adjust
class dna_adjust;
class DynAdjustPrinter;

class adjust_prepare_thread {
  public:
    adjust_prepare_thread(dna_adjust* dnaAdj, std::exception_ptr& error)
        : main_adj_(dnaAdj), error_(error) {}
    void operator()();

  private:
    dna_adjust* main_adj_;
    std::exception_ptr& error_;

    // Prevent assignment operator
    adjust_prepare_thread& operator=(const adjust_prepare_thread& rhs);
};

class adjust_process_prepare_thread {
  public:
    adjust_process_prepare_thread(dna_adjust* dnaAdj, const UINT32& id,
                                  std::exception_ptr& error,
                                  std::vector<std::exception_ptr>& prep_errors)
        : main_adj_(dnaAdj), thread_id_(id), error_(error),
          prep_errors_(prep_errors) {}
    void operator()();

  private:
    dna_adjust* main_adj_;
    UINT32 thread_id_;
    std::exception_ptr& error_;
    std::vector<std::exception_ptr>& prep_errors_;

    // Prevent assignment operator
    adjust_process_prepare_thread&
    operator=(const adjust_process_prepare_thread& rhs);
};

class adjust_forward_thread {
  public:
    adjust_forward_thread(dna_adjust* dnaAdj, std::exception_ptr& error)
        : main_adj_(dnaAdj), error_(error) {}
    void operator()();

  private:
    dna_adjust* main_adj_;
    std::exception_ptr& error_;

    // Prevent assignment operator
    adjust_forward_thread& operator=(const adjust_forward_thread& rhs);
};

class adjust_reverse_thread {
  public:
    adjust_reverse_thread(dna_adjust* dnaAdj, std::exception_ptr& error)
        : main_adj_(dnaAdj), error_(error) {}
    void operator()();

  private:
    dna_adjust* main_adj_;
    std::exception_ptr& error_;

    // Prevent assignment operator
    adjust_reverse_thread& operator=(const adjust_reverse_thread& rhs);
};

class adjust_combine_thread {
  public:
    adjust_combine_thread(dna_adjust* dnaAdj, std::exception_ptr& error)
        : main_adj_(dnaAdj), error_(error) {}
    void operator()();

  private:
    dna_adjust* main_adj_;
    std::exception_ptr& error_;

    // Prevent assignment operator
    adjust_combine_thread& operator=(const adjust_combine_thread& rhs);
};

class adjust_process_combine_thread {
  public:
    adjust_process_combine_thread(dna_adjust* dnaAdj, const UINT32& id,
                                  std::exception_ptr& error,
                                  std::vector<std::exception_ptr>& cmb_errors)
        : main_adj_(dnaAdj), thread_id_(id), error_(error),
          cmb_errors_(cmb_errors) {}
    void operator()();

  private:
    dna_adjust* main_adj_;
    UINT32 thread_id_;
    std::exception_ptr& error_;
    std::vector<std::exception_ptr>& cmb_errors_;

    // Prevent assignment operator
    adjust_process_combine_thread&
    operator=(const adjust_process_combine_thread& rhs);
};

// This class is exported from the dnaAdjust.dll
#ifdef _MSC_VER
class DNAADJUST_API dna_adjust {
#else
class dna_adjust {
#endif
    friend class DynAdjustPrinter;
    
  public:
    dna_adjust();
    virtual ~dna_adjust();

  private:
    // From Williams, A. 2018, C++ Concurrency in Action, Manning Publications.
    //
    // The standard idiom for preventing copies of a class used to be to declare
    // the copy constructor and copy assignment operator private and then not
    // provide an implementation. This would cause a compile error if any code
    // outside the class in question tried to copy an instance and a link-time
    // error (due to lack of an implementation) if any of the class' member
    // functions or friends tried to copy an instance. With C++11, the committee
    // realized that this was a common idiom but also realized that it's a bit
    // of a hack. The committee therefore provided a more general mechanism that
    // can be applied in other cases too: you can declare a function as deleted.
    //
    // Disallow use of compiler generated functions. For backward compatibility
    // with older C++ compilers, keep the "idiom" of private copy constructor
    // and assignment operator, rather than use delete.
    dna_adjust(const dna_adjust&);
    dna_adjust& operator=(const dna_adjust&);

  public:
    void ShrinkForwardMatrices(const UINT32 currentBlock);
    void
    CarryForwardJunctions(const UINT32 currentBlock, const UINT32 nextBlock);
    bool
    CarryReverseJunctions(const UINT32 currentBlock, const UINT32 nextBlock,
                          bool MT_ReverseOrCombine);
    void PrepareAdjustmentMultiThread();
    void PrepareAdjustmentBlock(const UINT32 block, const UINT32 thread_id = 0);
    bool PrepareAdjustmentReverse(const UINT32 block, bool MT_ReverseOrCombine);
    bool PrepareAdjustmentCombine(const UINT32 block, UINT32& pseudomsrJSLCount,
                                  bool MT_ReverseOrCombine);
    void BackupNormals(const UINT32 block, bool MT_ReverseOrCombine);
    void UpdateEstimatesForward(const UINT32 block);
    void UpdateEstimatesReverse(const UINT32 block, bool MT_ReverseOrCombine);
    void UpdateEstimatesCombine(const UINT32 block, UINT32 prevJSLCount);
    void UpdateEstimatesFinal(const UINT32 currentBlock);
    void UpdateEstimatesFinalNoCombine();

    void GenerateStatistics();
    void PrepareAdjustment(const project_settings& adjustmentSettings);

    inline void CancelAdjustment() { isCancelled_.store(true); }
    inline bool IsCancelled() const { return isCancelled_.load(); };

    inline _ADJUST_STATUS_ GetStatus() const { return adjustStatus_; }
    inline bool IsPreparing() { return isPreparing_; }
    inline bool IsAdjusting() { return isAdjusting_; }
    inline bool ExceptionRaised() {
        return adjustStatus_ == ADJUST_EXCEPTION_RAISED;
    }
    inline DynAdjustPrinter* GetPrinter() { return printer_.get(); }

    // Printing methods moved to DynAdjustPrinter - use GetPrinter()->methodName() instead
    // void PrintAdjustedNetworkStations();
    // void PrintPositionalUncertainty();
    // void PrintNetworkStationCorrections();
    // void PrintAdjustedNetworkMeasurements();
    // void PrintMeasurementsToStation();

    // Printing methods moved to DynAdjustPrinter - use GetPrinter()->methodName() instead
    // bool PrintEstimatedStationCoordinatestoSNX(std::string& sinex_file);
    // void PrintEstimatedStationCoordinatestoDNAXML(const std::string& stnFile,
    //                                               INPUT_FILE_TYPE t,
    //                                               bool flagUnused = false);
    // void PrintEstimatedStationCoordinatestoDNAXML_Y(const std::string& msrFile,
    //                                                 INPUT_FILE_TYPE t);

    void CloseOutputFiles();
    void UpdateBinaryFiles();

    UINT32 CurrentIteration() const;
    UINT32& incrementIteration();
    void initialiseIteration(const UINT32& iteration = 0);

    inline UINT32 CurrentBlock() const { return currentBlock_; };

    inline void SetcurrentBlock(const UINT32 b) { currentBlock_ = b; };

    inline void SetmaxCorr(const double c) {

        std::lock_guard<std::mutex> lock(maxCorrMutex);
        maxCorr_ = c;
    };

    inline UINT32 blockCount() const { return blockCount_; }
    inline std::chrono::milliseconds adjustTime() const {
        return total_time_;
    }
    inline bool processingForward() { return forward_; }
    inline bool processingCombine() { return isCombining_; }
    inline int GetDegreesOfFreedom() const { return degreesofFreedom_; }
    inline UINT32 GetMeasurementCount() const { return measurementParams_; }
    inline UINT32 GetUnknownsCount() const { return unknownParams_; }
    inline double GetChiSquared() const { return chiSquared_; }
    inline double GetSigmaZero() const { return sigmaZero_; }
    inline UINT32 GetPotentialOutlierCount() const {
        return potentialOutlierCount_;
    }
    inline double GetChiSquaredUpperLimit() const {
        return chiSquaredUpperLimit_;
    }
    inline double GetChiSquaredLowerLimit() const {
        return chiSquaredLowerLimit_;
    }
    inline double GetGlobalPelzerRel() const {
        return globalPelzerReliability_;
    }
    inline UINT32 GetTestResult() const { return passFail_; }
    inline bool GetAllFixed() const { return allStationsFixed_; }


    void LoadSegmentationFileParameters(const std::string& seg_filename);

    void SerialiseAdjustedVarianceMatrices();
    void DeSerialiseAdjustedVarianceMatrices();

    /////////////////////////////////
    // Messages
    inline bool NewMessagesAvailable() { return iterationQueue_.not_empty(); }
    inline bool GetMessageIteration(UINT32& iteration) {
        return iterationQueue_.front_and_pop(iteration);
    }

    // iteration is indexed from 1.  That is, not zero-indexed.
    inline std::string GetMaxCorrection(const UINT32& iteration) const {
        if (iteration == 0)
            return iterationCorrections_.get_message(iteration); // safe guard
        return iterationCorrections_.get_message(iteration - 1);
    };
    /////////////////////////////

    concurrent_ofstream<std::string> concurrent_adj_ofstream;

    inline void ThreadSafeWritetoAdjFile(const std::string& s) {
        concurrent_adj_ofstream.wrtie(adj_file, s);
    }
    inline void WriteStatstoAdjFile(const std::string& s) {
        if (projectSettings_.o._adj_stat_iteration)
            ThreadSafeWritetoAdjFile(s);
    }
    inline void WriteStntoAdjFile(const std::string& s) {
        if (projectSettings_.o._adj_stn_iteration)
            ThreadSafeWritetoAdjFile(s);
    }
    inline void WriteMsrtoAdjFile(const std::string& s) {
        if (projectSettings_.o._adj_msr_iteration)
            ThreadSafeWritetoAdjFile(s);
    }

    inline void ThreadSafeWritetoDbgFile(const std::string& s) {
        concurrent_adj_ofstream.wrtie(debug_file, s);
    }

    _ADJUST_STATUS_ AdjustNetwork();

    bool isPreparing_;
    bool isAdjusting_;
    bool isCombining_;
    bool forward_;
    bool isFirstTimeAdjustment_;
    bool isIterationComplete_;
    bool isAdjustmentQuestionable_;

    UINT32 blockCount_;
    UINT32 currentBlock_;

    std::chrono::milliseconds total_time_;
    _ADJUST_STATUS_ adjustStatus_;
    vstring statusMessages_;
    UINT32 currentIteration_;
    std::vector<blockMeta_t> v_blockMeta_;

    inline bool FirstBlock(const UINT32& block) const {
        return v_blockMeta_.at(block)._blockFirst;
    }

    inline bool LastBlock(const UINT32& block) const {
        return v_blockMeta_.at(block)._blockLast;
    }

    void
    SignalExceptionAdjustment(const std::string& msg, const UINT32 block_no);

    void CreateMeasurementTally(const UINT32& block = 0);

    ///////////////////////////////////////////////////////////////////////
    // Used for reverse and combine adjustments in multi thread environment
    //
    // Wrappers including try/catch statements
    void SolveTry(bool COMPUTE_INVERSE, const UINT32& block = 0);
    void SolveMTTry(bool COMPUTE_INVERSE, const UINT32& block = 0);

    void Solve(bool COMPUTE_INVERSE, const UINT32& block = 0);
    void SolveMT(bool COMPUTE_INVERSE, const UINT32& block);

    inline bool CombineRequired(const UINT32& block) const {
        if (v_blockMeta_.at(block)._blockLast)
            return false;
        if (v_blockMeta_.at(block)._blockIsolated)
            return false;
        if (v_blockMeta_.at(block)._blockFirst)
            return false;
        return true;
    }

  private:
    bool InitialiseandValidateMsrPointer(const it_vUINT32& _it_block_msr,
                                         it_vmsr_t& _it_msr);
    bool InitialiseMeasurement(pit_vmsr_t _it_msr, bool buildnewMatrices);

    void
    RebuildNormals(const UINT32 block, adjustOperation direction,
                   bool AddConstraintStationstoNormals, bool BackupNormals);
    void UpdateAdjustment(bool iterate);
<<<<<<< HEAD
    void ValidateandFinaliseAdjustment(boost::timer::cpu_timer& tot_time);
    // Printing methods moved to DynAdjustPrinter - use printer_->methodName() instead
    // void PrintAdjustmentStatus();
    void PrintAdjustmentTime(boost::timer::cpu_timer& time, _TIMER_TYPE_);
    // void PrintIteration(const UINT32& iteration);
=======
    void ValidateandFinaliseAdjustment(cpu_timer& tot_time);
    void PrintAdjustmentStatus();
    void PrintAdjustmentTime(cpu_timer& time, _TIMER_TYPE_);
    void PrintIteration(const UINT32& iteration);
>>>>>>> 3e0c5287

    void InitialiseAdjustment();
    void SetDefaultReferenceFrame();
    void LoadNetworkFiles();
    void CreateMsrToStnTally();
    // void CreateStationAppearanceList(const vUINT32& parameterStations);

    // Simultaneous adjustment
    void AdjustSimultaneous();

    // Phased adjustment
    void AdjustPhased();
    void AdjustPhasedForward();
    void AdjustPhasedReverseCombine();
    bool CombinationThreadRequired();

    // Phased adjustment using multiple cores
    void AdjustPhasedMultiThread();

    // Phased adjustment producing rigorous
    // coordinates for block 1 only
    void AdjustPhasedBlock1();
    void AdjustPhasedReverse();

    // Adjustment helps
    void AddDiscontinuitySites(vstring& constraintStns);
    void LoadStationMap(pv_string_uint32_pair stnsMap,
                        const std::string& stnmap_file);
    void ResizeMatrixVectors();
    void LoadPhasedBlocks();
    void LoadSegmentationFile();
    void LoadSegmentationMetrics();
    void RemoveDuplicateStations(vUINT32& vStns);
    void InitialiseTypeBUncertainties();

    // Adjusted measurement sorting
    void SortMeasurementsbyType(v_uint32_u32u32_pair& msr_block);
    void SortMeasurementsbyFromStn(v_uint32_u32u32_pair& msr_block);
    void SortMeasurementsbyToStn(v_uint32_u32u32_pair& msr_block);
    void SortMeasurementsbyValue(v_uint32_u32u32_pair& msr_block);
    void SortMeasurementsbyResidual(v_uint32_u32u32_pair& msr_block);
    void SortMeasurementsbyAdjSD(v_uint32_u32u32_pair& msr_block);
    void SortMeasurementsbyNstat(v_uint32_u32u32_pair& msr_block);

    // Adjustment station sorting
    void SortStationsbyFileOrder(vUINT32& v_blockStations);
    void SortStationsbyID(vUINT32& v_blockStations);

    // Stage helps
    void
    SetRegionOffsets(const UINT32& block, const int file_count = 0, ...);
    void SetRegionOffset(vmat_file_map& file_map);
    void SetMapRegions(const int file_count = 0, ...);
    void PrepareMemoryMapRegions(const UINT32& block,
                                 const int file_count = 0, ...);
    void OffloadBlockToDisk(const UINT32& block);
    void OffloadBlockToMappedFile(const UINT32& block);
    void SerialiseBlockToDisk(const UINT32& block);
    void SerialiseBlockToMappedFile(const UINT32& block,
                                    const int file_count = 0, ...);
    void DeserialiseBlockFromMappedFile(const UINT32& block,
                                        const int count = 0, ...);
    void UnloadBlock(const UINT32& block, const int file_count = 0, ...);
    void PurgeMatricesFromDisk();

    // Helpers
    void AddMsrtoMeasMinusComp(pit_vmsr_t _it_msr, const UINT32& design_row,
                               const double comp_msr, matrix_2d* measMinusComp,
                               bool printBlock = true);
    void AddMsrtoNormalsVar(const UINT32& design_row, const UINT32& stn,
                            matrix_2d* normals, matrix_2d* design,
                            matrix_2d* AtVinv);
    void AddMsrtoNormalsCoVar2(const UINT32& design_row, const UINT32& stn1,
                               const UINT32& stn2, matrix_2d* normals,
                               matrix_2d* design, matrix_2d* AtVinv);
    void AddMsrtoNormalsCoVar3(const UINT32& design_row, const UINT32& stn1,
                               const UINT32& stn2, const UINT32& stn3,
                               matrix_2d* normals, matrix_2d* design,
                               matrix_2d* AtVinv);

    inline void AddMsrtoDesign(const UINT32& design_row, const UINT32& stn,
                               const double& dmdx, const double& dmdy,
                               const double& dmdz, matrix_2d* design);
    inline void
    AddMsrtoDesign_L(const UINT32& design_row, const UINT32& stn1,
                     const UINT32& stn2, const double dmdx1, const double dmdy1,
                     const double dmdz1, const double dmdx2, const double dmdy2,
                     const double dmdz2, matrix_2d* design);
    inline void AddMsrtoDesign_BCEKMSVZ(const UINT32& design_row,
                                        const UINT32& stn1, const UINT32& stn2,
                                        const double dmdx, const double dmdy,
                                        const double dmdz, matrix_2d* design);
    inline void AddElementtoDesign(const UINT32& row, const UINT32& col,
                                   const double value, matrix_2d* design);

    void
    UpdateDesignNormalMeasMatrices(pit_vmsr_t _it_msr, UINT32& design_row,
                                   bool buildnewMatrices, const UINT32& block,
                                   bool MT_ReverseOrCombine);

    void
    UpdateDesignNormalMeasMatrices_A(pit_vmsr_t _it_msr, UINT32& design_row,
                                     const UINT32& block,
                                     matrix_2d* measMinusComp,
                                     matrix_2d* estimatedStations,
                                     matrix_2d* normals, matrix_2d* design,
                                     matrix_2d* AtVinv, bool buildnewMatrices);
    void
    UpdateDesignNormalMeasMatrices_BK(pit_vmsr_t _it_msr, UINT32& design_row,
                                      const UINT32& block,
                                      matrix_2d* measMinusComp,
                                      matrix_2d* estimatedStations,
                                      matrix_2d* normals, matrix_2d* design,
                                      matrix_2d* AtVinv, bool buildnewMatrices);
    void
    UpdateDesignNormalMeasMatrices_C(pit_vmsr_t _it_msr, UINT32& design_row,
                                     const UINT32& block,
                                     matrix_2d* measMinusComp,
                                     matrix_2d* estimatedStations,
                                     matrix_2d* normals, matrix_2d* design,
                                     matrix_2d* AtVinv, bool buildnewMatrices);
    void UpdateDesignNormalMeasMatrices_CEM(
        pit_vmsr_t _it_msr, UINT32& design_row, const UINT32& block,
        matrix_2d* measMinusComp, matrix_2d* estimatedStations,
        matrix_2d* normals, matrix_2d* design, matrix_2d* AtVinv,
        bool buildnewMatrices);
    void
    UpdateDesignNormalMeasMatrices_D(pit_vmsr_t _it_msr, UINT32& design_row,
                                     const UINT32& block,
                                     matrix_2d* measMinusComp,
                                     matrix_2d* estimatedStations,
                                     matrix_2d* normals, matrix_2d* design,
                                     matrix_2d* AtVinv, bool buildnewMatrices);
    void
    UpdateDesignNormalMeasMatrices_E(pit_vmsr_t _it_msr, UINT32& design_row,
                                     const UINT32& block,
                                     matrix_2d* measMinusComp,
                                     matrix_2d* estimatedStations,
                                     matrix_2d* normals, matrix_2d* design,
                                     matrix_2d* AtVinv, bool buildnewMatrices);
    void UpdateDesignMeasMatrices_GX(pit_vmsr_t _it_msr, UINT32& design_row,
                                     matrix_2d* measMinusComp,
                                     matrix_2d* estimatedStations,
                                     matrix_2d* design, const UINT32& stn1,
                                     const UINT32& stn2, bool buildnewMatrices);
    void
    UpdateDesignNormalMeasMatrices_G(pit_vmsr_t _it_msr, UINT32& design_row,
                                     const UINT32& block,
                                     matrix_2d* measMinusComp,
                                     matrix_2d* estimatedStations,
                                     matrix_2d* normals, matrix_2d* design,
                                     matrix_2d* AtVinv, bool buildnewMatrices);
    void
    UpdateDesignNormalMeasMatrices_H(pit_vmsr_t _it_msr, UINT32& design_row,
                                     const UINT32& block,
                                     matrix_2d* measMinusComp,
                                     matrix_2d* estimatedStations,
                                     matrix_2d* normals, matrix_2d* design,
                                     matrix_2d* AtVinv, bool buildnewMatrices);
    void
    UpdateDesignNormalMeasMatrices_HR(pit_vmsr_t _it_msr, UINT32& design_row,
                                      const UINT32& block,
                                      matrix_2d* measMinusComp,
                                      matrix_2d* estimatedStations,
                                      matrix_2d* normals, matrix_2d* design,
                                      matrix_2d* AtVinv, bool buildnewMatrices);
    void
    UpdateDesignNormalMeasMatrices_I(pit_vmsr_t _it_msr, UINT32& design_row,
                                     const UINT32& block,
                                     matrix_2d* measMinusComp,
                                     matrix_2d* estimatedStations,
                                     matrix_2d* normals, matrix_2d* design,
                                     matrix_2d* AtVinv, bool buildnewMatrices);
    void
    UpdateDesignNormalMeasMatrices_IP(pit_vmsr_t _it_msr, UINT32& design_row,
                                      const UINT32& block,
                                      matrix_2d* measMinusComp,
                                      matrix_2d* estimatedStations,
                                      matrix_2d* normals, matrix_2d* design,
                                      matrix_2d* AtVinv, bool buildnewMatrices);
    void
    UpdateDesignNormalMeasMatrices_J(pit_vmsr_t _it_msr, UINT32& design_row,
                                     const UINT32& block,
                                     matrix_2d* measMinusComp,
                                     matrix_2d* estimatedStations,
                                     matrix_2d* normals, matrix_2d* design,
                                     matrix_2d* AtVinv, bool buildnewMatrices);
    void
    UpdateDesignNormalMeasMatrices_JQ(pit_vmsr_t _it_msr, UINT32& design_row,
                                      const UINT32& block,
                                      matrix_2d* measMinusComp,
                                      matrix_2d* estimatedStations,
                                      matrix_2d* normals, matrix_2d* design,
                                      matrix_2d* AtVinv, bool buildnewMatrices);
    void
    UpdateDesignNormalMeasMatrices_L(pit_vmsr_t _it_msr, UINT32& design_row,
                                     const UINT32& block,
                                     matrix_2d* measMinusComp,
                                     matrix_2d* estimatedStations,
                                     matrix_2d* normals, matrix_2d* design,
                                     matrix_2d* AtVinv, bool buildnewMatrices);
    void
    UpdateDesignNormalMeasMatrices_M(pit_vmsr_t _it_msr, UINT32& design_row,
                                     const UINT32& block,
                                     matrix_2d* measMinusComp,
                                     matrix_2d* estimatedStations,
                                     matrix_2d* normals, matrix_2d* design,
                                     matrix_2d* AtVinv, bool buildnewMatrices);
    void
    UpdateDesignNormalMeasMatrices_P(pit_vmsr_t _it_msr, UINT32& design_row,
                                     const UINT32& block,
                                     matrix_2d* measMinusComp,
                                     matrix_2d* estimatedStations,
                                     matrix_2d* normals, matrix_2d* design,
                                     matrix_2d* AtVinv, bool buildnewMatrices);
    void
    UpdateDesignNormalMeasMatrices_Q(pit_vmsr_t _it_msr, UINT32& design_row,
                                     const UINT32& block,
                                     matrix_2d* measMinusComp,
                                     matrix_2d* estimatedStations,
                                     matrix_2d* normals, matrix_2d* design,
                                     matrix_2d* AtVinv, bool buildnewMatrices);
    void
    UpdateDesignNormalMeasMatrices_R(pit_vmsr_t _it_msr, UINT32& design_row,
                                     const UINT32& block,
                                     matrix_2d* measMinusComp,
                                     matrix_2d* estimatedStations,
                                     matrix_2d* normals, matrix_2d* design,
                                     matrix_2d* AtVinv, bool buildnewMatrices);
    void
    UpdateDesignNormalMeasMatrices_S(pit_vmsr_t _it_msr, UINT32& design_row,
                                     const UINT32& block,
                                     matrix_2d* measMinusComp,
                                     matrix_2d* estimatedStations,
                                     matrix_2d* normals, matrix_2d* design,
                                     matrix_2d* AtVinv, bool buildnewMatrices);
    void
    UpdateDesignNormalMeasMatrices_V(pit_vmsr_t _it_msr, UINT32& design_row,
                                     const UINT32& block,
                                     matrix_2d* measMinusComp,
                                     matrix_2d* estimatedStations,
                                     matrix_2d* normals, matrix_2d* design,
                                     matrix_2d* AtVinv, bool buildnewMatrices);
    void UpdateDesignNormalMeasMatrices_X(
        pit_vmsr_t _it_msr, UINT32& design_row, const UINT32& block,
        matrix_2d* measMinusComp, matrix_2d* estimatedStations,
        matrix_2d* design, matrix_2d* AtVinv, bool buildnewMatrices);
    void UpdateDesignNormalMeasMatrices_Y(
        pit_vmsr_t _it_msr, UINT32& design_row, const UINT32& block,
        matrix_2d* measMinusComp, matrix_2d* estimatedStations,
        matrix_2d* design, matrix_2d* AtVinv, bool buildnewMatrices);
    void
    UpdateDesignNormalMeasMatrices_Z(pit_vmsr_t _it_msr, UINT32& design_row,
                                     const UINT32& block,
                                     matrix_2d* measMinusComp,
                                     matrix_2d* estimatedStations,
                                     matrix_2d* normals, matrix_2d* design,
                                     matrix_2d* AtVinv, bool buildnewMatrices);

    void UpdateIgnoredMeasurements(pit_vmsr_t _it_msr,
                                   bool storeOriginalMeasurement);
    void UpdateIgnoredMeasurements_A(pit_vmsr_t _it_msr,
                                     bool storeOriginalMeasurement);
    void UpdateIgnoredMeasurements_B(pit_vmsr_t _it_msr,
                                     bool storeOriginalMeasurement);
    void UpdateIgnoredMeasurements_BK(pit_vmsr_t _it_msr);
    void UpdateIgnoredMeasurements_C(pit_vmsr_t _it_msr,
                                     bool storeOriginalMeasurement);
    void UpdateIgnoredMeasurements_CEM(pit_vmsr_t _it_msr);
    void UpdateIgnoredMeasurements_D(pit_vmsr_t _it_msr,
                                     bool storeOriginalMeasurement);
    void UpdateIgnoredMeasurements_E(pit_vmsr_t _it_msr,
                                     bool storeOriginalMeasurement);
    void UpdateIgnoredMeasurements_G(pit_vmsr_t _it_msr,
                                     bool storeOriginalMeasurement);
    void UpdateIgnoredMeasurements_GX(pit_vmsr_t _it_msr,
                                      bool storeOriginalMeasurement);
    void UpdateIgnoredMeasurements_H(pit_vmsr_t _it_msr,
                                     bool storeOriginalMeasurement);
    void UpdateIgnoredMeasurements_HR(pit_vmsr_t _it_msr);
    void UpdateIgnoredMeasurements_I(pit_vmsr_t _it_msr,
                                     bool storeOriginalMeasurement);
    void UpdateIgnoredMeasurements_IP(pit_vmsr_t _it_msr);
    void UpdateIgnoredMeasurements_J(pit_vmsr_t _it_msr,
                                     bool storeOriginalMeasurement);
    void UpdateIgnoredMeasurements_JQ(pit_vmsr_t _it_msr);
    void UpdateIgnoredMeasurements_K(pit_vmsr_t _it_msr,
                                     bool storeOriginalMeasurement);
    void UpdateIgnoredMeasurements_L(pit_vmsr_t _it_msr,
                                     bool storeOriginalMeasurement);
    void UpdateIgnoredMeasurements_M(pit_vmsr_t _it_msr,
                                     bool storeOriginalMeasurement);
    void UpdateIgnoredMeasurements_P(pit_vmsr_t _it_msr,
                                     bool storeOriginalMeasurement);
    void UpdateIgnoredMeasurements_Q(pit_vmsr_t _it_msr,
                                     bool storeOriginalMeasurement);
    void UpdateIgnoredMeasurements_R(pit_vmsr_t _it_msr,
                                     bool storeOriginalMeasurement);
    void UpdateIgnoredMeasurements_S(pit_vmsr_t _it_msr,
                                     bool storeOriginalMeasurement);
    void UpdateIgnoredMeasurements_V(pit_vmsr_t _it_msr,
                                     bool storeOriginalMeasurement);
    void UpdateIgnoredMeasurements_X(pit_vmsr_t _it_msr,
                                     bool storeOriginalMeasurement);
    void UpdateIgnoredMeasurements_Y(pit_vmsr_t _it_msr,
                                     bool storeOriginalMeasurement);
    void UpdateIgnoredMeasurements_Z(pit_vmsr_t _it_msr,
                                     bool storeOriginalMeasurement);

    void LoadVarianceScaling(it_vmsr_t _it_msr, double& vScale, double& pScale,
                             double& lScale, double& hScale, bool& scaleMatrix,
                             bool& scalePartial);
    void LoadVarianceMatrix_D(it_vmsr_t _it_msr, matrix_2d* var_dirn,
                              bool buildnewMatrices);
    void LoadVarianceMatrix_G(it_vmsr_t _it_msr, matrix_2d* var_cart);
    void LoadVarianceMatrix_X(it_vmsr_t _it_msr, matrix_2d* var_cart);
    void LoadVarianceMatrix_Y(it_vmsr_t _it_msr, matrix_2d* var_cart,
                              const _COORD_TYPE_ coordType);

    // Printing methods moved to DynAdjustPrinter - use printer_->methodName() instead
    // void PrintMsrVarianceMatrixException(const it_vmsr_t& _it_msr,
    //                                      const std::runtime_error& e,
    //                                      std::stringstream& ss,
    //                                      const std::string& calling_function,
    //                                      const UINT32 msr_count = 0);

    // Estimated stations matrix
    void PrepareStationandVarianceMatrices(const UINT32& block);
    void PrepareMappedRegions(const UINT32& block);
    void
    PopulateEstimatedStationMatrix(const UINT32& block, UINT32& unknownParams);
    void CarryStnEstimatesandVariancesForward(const UINT32& thisBlock,
                                              const UINT32& nextBlock);
    void CarryStnEstimatesandVariancesReverse(const UINT32& nextBlock,
                                              const UINT32& thisBlock,
                                              bool MT_ReverseOrCombine);
    void CarryStnEstimatesandVariancesCombine(const UINT32& nextBlock,
                                              const UINT32& thisBlock,
                                              UINT32& pseudomsrJSLCount,
                                              bool MT_ReverseOrCombine);

    // Update AtVinv based on new design matrix elements
    void
    UpdateAtVinv(pit_vmsr_t _it_msr, const UINT32& stn1, const UINT32& stn2,
                 const UINT32& stn3, UINT32& design_row, matrix_2d* design,
                 matrix_2d* AtVinv, bool buildnewMatrices = true);
    // Direction (cluster measurement)
    void
    UpdateAtVinv_D(const UINT32& stn1, const UINT32& stn2, const UINT32& stn3,
                   const UINT32& angle, const UINT32& angle_count,
                   UINT32& design_row, UINT32& design_row_begin,
                   matrix_2d* Vinv, matrix_2d* design, matrix_2d* AtVinv);

    // Update Normals based on new design matrix elements (i.e. when non-GPS
    // msrs are involved)
    void UpdateNormals(const UINT32& block, bool MT_ReverseOrCombine);
    // three station measurements
    void
    UpdateNormals_A(const UINT32& stn1, const UINT32& stn2, const UINT32& stn3,
                    UINT32& design_row, matrix_2d* normals, matrix_2d* design,
                    matrix_2d* AtVinv);
    // two station measurements
    void UpdateNormals_BCEKLMSVZ(const UINT32& stn1, const UINT32& stn2,
                                 UINT32& design_row, matrix_2d* normals,
                                 matrix_2d* design, matrix_2d* AtVinv);
    // single station measurements
    void UpdateNormals_HIJPQR(const UINT32& stn1, UINT32& design_row,
                              matrix_2d* normals, matrix_2d* design,
                              matrix_2d* AtVinv);
    // Direction (cluster measurement)
    void
    UpdateNormals_D(const UINT32& block, it_vmsr_t& _it_msr, UINT32& design_row,
                    matrix_2d* normals, matrix_2d* design, matrix_2d* AtVinv);
    // GPS specific
    void
    UpdateNormals_G(const UINT32& stn1, const UINT32& stn2, UINT32& design_row,
                    matrix_2d* normals, matrix_2d* AtVinv);
    void
    UpdateNormals_X(const UINT32& block, it_vmsr_t& _it_msr, UINT32& design_row,
                    matrix_2d* normals, matrix_2d* design, matrix_2d* AtVinv);
    void
    UpdateNormals_Y(const UINT32& block, it_vmsr_t& _it_msr, UINT32& design_row,
                    matrix_2d* normals, matrix_2d* AtVinv);

    void OutputLargestCorrection(std::string& formatted_msg);

    // Design/Normals matrix
    void PrepareDesignAndMsrMnsCmpMatrices(const UINT32& block);
    void PrepareDesignAndMsrMnsCmpMatricesStage(const UINT32& block);
    void FillDesignNormalMeasurementsMatrices(bool buildnewMatrices,
                                              const UINT32& block,
                                              bool MT_ReverseOrCombine);

    // void RecomputeMeasurementsCommonJunctions(const UINT32& nextBlock, const
    // UINT32& thisBlock, const UINT32& prevBlock);
    void AddConstraintStationstoNormalsForward(const UINT32& block);
    void AddConstraintStationstoNormalsReverse(const UINT32& block,
                                               bool MT_ReverseOrCombine);
    void AddConstraintStationstoNormalsCombine(const UINT32& block,
                                               bool MT_ReverseOrCombine);
    void AddConstraintStationstoNormalsSimultaneous(const UINT32& block);
    void FormConstraintStationVarianceMatrix(const it_vUINT32& _it_param_stn,
                                             matrix_2d& var_cart);

    void UpdateNormalsR(const UINT32& block);
    void UpdateNormalsC(const UINT32& block);
    void CarryStnEstimatesandVariancesReverseR(const UINT32& nextBlock,
                                               const UINT32& thisBlock);

    static void fillSinexExample();

    void ComputeStatistics();
    void ComputeStatisticsOnIteration();

    void ComputeTstatistics();
    void UpdateMsrTstatistic(const UINT32& block = 0);
    void UpdateMsrTstatistic_D(it_vmsr_t& _it_msr);
    void UpdateMsrTstatistic_GXY(it_vmsr_t& _it_msr);

    void ComputeandPrintAdjMsrOnIteration();
    void ComputeandPrintAdjMsrBlockOnIteration(const UINT32& block,
                                               v_uint32_u32u32_pair msr_block,
                                               bool printHeader);
    void ComputeAdjMsrBlockOnIteration(const UINT32& block);

    void ComputeAdjustedMsrPrecisions();

    void ComputeChiSquareNetwork();
    void ComputeChiSquare(const UINT32& block);
    void ComputeChiSquareSimultaneous();
    void ComputeChiSquarePhased(const UINT32& block);

    void ComputeTestStat(const double& dof, double& chiUpper, double& chiLower,
                         double& sigmaZero, UINT32& passFail);
    void ComputeBlockTestStat(const UINT32& block);
    void ComputeGlobalTestStat();
    void ComputeGlobalNetStat();

    void ComputePrecisionAdjMsrs(const UINT32& block = 0);
    void ComputePrecisionAdjMsrs_A(const UINT32& block, const UINT32& stn1,
                                   const UINT32& stn2, const UINT32& stn3,
                                   matrix_2d* design,
                                   matrix_2d* aposterioriVariances,
                                   UINT32& design_row, UINT32& precadjmsr_row);
    void ComputePrecisionAdjMsrs_D(const UINT32& block, it_vmsr_t& _it_msr,
                                   matrix_2d* design,
                                   matrix_2d* aposterioriVariances,
                                   UINT32& design_row, UINT32& precadjmsr_row);
    void
    ComputePrecisionAdjMsrs_BCEKLMSVZ(const UINT32& block, const UINT32& stn1,
                                      const UINT32& stn2, matrix_2d* design,
                                      matrix_2d* aposterioriVariances,
                                      UINT32& design_row,
                                      UINT32& precadjmsr_row);
    void
    ComputePrecisionAdjMsrs_HIJPQR(const UINT32& block, const UINT32& stn1,
                                   matrix_2d* design,
                                   matrix_2d* aposterioriVariances,
                                   UINT32& design_row, UINT32& precadjmsr_row);
    void ComputePrecisionAdjMsrs_GX(const UINT32& block, it_vmsr_t& _it_msr,
                                    matrix_2d* aposterioriVariances,
                                    UINT32& design_row, UINT32& precadjmsr_row);
    void ComputePrecisionAdjMsrs_Y(const UINT32& block, it_vmsr_t& _it_msr,
                                   matrix_2d* aposterioriVariances,
                                   UINT32& design_row, UINT32& precadjmsr_row);

    void UpdateMsrRecords(const UINT32& block = 0);
    void UpdateMsrRecord(const UINT32& block, it_vmsr_t& _it_msr,
                         const UINT32& msr_row, const UINT32& precadjmsr_row,
                         const double& measPrec);
    void UpdateMsrRecords_D(const UINT32& block, it_vmsr_t& _it_msr,
                            UINT32& msr_row, UINT32& precadjmsr_row);
    void UpdateMsrRecords_GXY(const UINT32& block, it_vmsr_t& _it_msr,
                              UINT32& msr_row, UINT32& precadjmsr_row);
    void UpdateMsrRecordStats(it_vmsr_t& _it_msr, const double& measPrec);

    void ComputeGlobalPelzer();
    void ComputeGlobalPelzer_D(it_vmsr_t& _it_msr, UINT32& numMsr, double& sum);
    void
    ComputeGlobalPelzer_GXY(it_vmsr_t& _it_msr, UINT32& numMsr, double& sum);

    void ComputeChiSquare_ABCEHIJKLMPQRSVZ(const it_vmsr_t& _it_msr,
                                           UINT32& measurement_index,
                                           matrix_2d* measMinusComp);
    void ComputeChiSquare_D(it_vmsr_t& _it_msr, UINT32& measurement_index,
                            matrix_2d* measMinusComp);
    void ComputeChiSquare_G(const it_vmsr_t& _it_msr, UINT32& measurement_index,
                            matrix_2d* measMinusComp);
    void
    ComputeChiSquare_XY(const it_vmsr_t& _it_msr, UINT32& measurement_index,
                        matrix_2d* measMinusComp);

    void
    FormInverseVarianceMatrix(matrix_2d* vmat, bool LOWER_IS_CLEARED = false);
    void
    FormInverseGPSVarianceMatrix(const it_vmsr_t& _it_msr, matrix_2d* vmat);
    bool
    FormInverseVarianceMatrixReduced(it_vmsr_t _it_msr, matrix_2d* var_cart,
                                     const std::string& method_name);

    // Printing methods moved to DynAdjustPrinter - use printer_->methodName() instead
    // void PrintStatistics(bool printPelzer = true);

    // Output files
    void OpenOutputFileStreams();
    // Printing methods moved to DynAdjustPrinter - use printer_->methodName() instead
    // void PrintOutputFileHeaderInfo();
    // Printing methods moved to DynAdjustPrinter - use printer_->methodName() instead
    // void
    // PrintCompMeasurements(const UINT32& block, const std::string& msg = "");
    // void
    // PrintCompMeasurementsAngular(const char cardinal, const double& computed,
    //                              const double& correction,
    //                              const it_vmsr_t& _it_msr);
    // void
    // PrintCompMeasurementsLinear(const char cardinal, const double& computed,
    //                             const double& correction,
    //                             const it_vmsr_t& _it_msr);
    // void PrintCompMeasurements_A(const UINT32& block, it_vmsr_t& _it_msr,
    //                              UINT32& design_row,
    //                              printMeasurementsMode printMode);
    // void PrintCompMeasurements_CELMS(it_vmsr_t& _it_msr, UINT32& design_row,
    //                                  printMeasurementsMode printMode);
    // void PrintCompMeasurements_D(it_vmsr_t& _it_msr, UINT32& design_row,
    //                              bool printIgnored = false);
    // void PrintCompMeasurements_HR(const UINT32& block, it_vmsr_t& _it_msr,
    //                               UINT32& design_row,
    //                               printMeasurementsMode printMode);
    // void PrintCompMeasurements_IJPQ(const UINT32& block, it_vmsr_t& _it_msr,
    //                                 UINT32& design_row,
    //                                 printMeasurementsMode printMode);
    // void PrintCompMeasurements_BKVZ(const UINT32& block, it_vmsr_t& _it_msr,
    //                                 UINT32& design_row,
    //                                 printMeasurementsMode printMode);
    // void PrintCompMeasurements_GXY(const UINT32& block, it_vmsr_t& _it_msr,
    //                                UINT32& design_row,
    //                                printMeasurementsMode printMode);
    // void PrintCompMeasurements_YLLH(it_vmsr_t& _it_msr, UINT32& design_row);

    // Printing methods moved to DynAdjustPrinter - use printer_->methodName() instead
    // void
    // PrintMeasurementsAngular(const char cardinal, const double& measurement,
    //                          const double& correction, const it_vmsr_t& _it_msr,
    //                          bool printAdjMsr = true);
    // void
    // PrintMeasurementsLinear(const char cardinal, const double& measurement,
    //                         const double& correction, const it_vmsr_t& _it_msr,
    //                         bool printAdjMsr = true);
    // void
    // PrintMeasurementCorrection(const char cardinal, const it_vmsr_t& _it_msr);
    // void PrintMeasurementDatabaseID(const it_vmsr_t& _it_msr,
    //                                 bool initialise_dbindex = true);

    void FormUniqueMsrList();
    // Printing methods moved to DynAdjustPrinter - use printer_->methodName() instead
    // void PrintAdjMeasurementsHeader(bool printHeader,
    //                                 const std::string& table_heading,
    //                                 printMeasurementsMode printMode,
    //                                 UINT32 block, bool printBlocks = false);
    // void PrintAdjMeasurements(v_uint32_u32u32_pair msr_block, bool printHeader);
    // void
    // PrintAdjMeasurementsAngular(const char cardinal, const it_vmsr_t& _it_msr,
    //                             bool initialise_dbindex = true);
    // void
    // PrintAdjMeasurementsLinear(const char cardinal, const it_vmsr_t& _it_msr,
    //                            bool initialise_dbindex = true);
    // void PrintAdjGNSSAlternateUnits(it_vmsr_t& _it_msr,
    //                                 const uint32_uint32_pair& b_pam);
    // void
    // PrintAdjMeasurementStatistics(const char cardinal, const it_vmsr_t& _it_msr,
    //                               bool initialise_dbindex = true);

    // void PrintIgnoredAdjMeasurements(bool printHeader);

    // Printing methods moved to DynAdjustPrinter - use printer_->methodName() instead
    // void PrintAdjMeasurements_A(it_vmsr_t& _it_msr);
    // void PrintAdjMeasurements_CELMS(it_vmsr_t& _it_msr);
    // void PrintAdjMeasurements_D(it_vmsr_t& _it_msr);
    // void PrintAdjMeasurements_HR(it_vmsr_t& _it_msr);
    // void PrintAdjMeasurements_IJPQ(it_vmsr_t& _it_msr);
    // void PrintAdjMeasurements_BKVZ(it_vmsr_t& _it_msr);
    // void PrintAdjMeasurements_GXY(it_vmsr_t& _it_msr,
    //                               const uint32_uint32_pair& b_pam);
    // void PrintAdjMeasurements_YLLH(it_vmsr_t& _it_msr);
    void ReduceYLLHMeasurementsforPrinting(vmsr_t& y_msr, matrix_2d& mpositions,
                                           printMeasurementsMode print_mode);


    void PrintCorStations(std::ostream& cor_file, const UINT32& block);
    // void
    // PrintCorStation(std::ostream& os, const UINT32& block, const UINT32& stn,
    //                 const UINT32& mat_idx, const matrix_2d* stationEstimates);

    // Printing methods moved to DynAdjustPrinter - use printer_->methodName() instead
    // void
    // PrintPosUncertainty(std::ostream& os, /*ostream* csv,*/ const UINT32& block,
    //                     const UINT32& stn, const UINT32& mat_idx,
    //                     const matrix_2d* stationVariances,
    //                     const UINT32& map_idx = 0,
    //                     const vUINT32* blockStations = NULL);
    // void PrintPosUncertainties(std::ostream& os, const UINT32& block,
    //                            const matrix_2d* stationVariances);
    // void PrintPosUncertaintiesUniqueList(std::ostream& os,
    //                                      const v_mat_2d* stationVariances);
    // void PrintPosUncertaintiesHeader(std::ostream& os);

    void UpdateGeographicCoordsPhased(const UINT32& block,
                                      matrix_2d* estimatedStations);
    void UpdateGeographicCoords();

    inline UINT32
    GetBlkMatrixElemStn1(const UINT32& block, const pit_vmsr_t _it_msr) {
        return v_blockStationsMap_.at(block)[(*_it_msr)->station1] * 3;
    }
    inline UINT32
    GetBlkMatrixElemStn2(const UINT32& block, const pit_vmsr_t _it_msr) {
        return v_blockStationsMap_.at(block)[(*_it_msr)->station2] * 3;
    }
    inline UINT32
    GetBlkMatrixElemStn3(const UINT32& block, const pit_vmsr_t _it_msr) {
        return v_blockStationsMap_.at(block)[(*_it_msr)->station3] * 3;
    }

    void debug_BlockInformation(const UINT32& currentBlock,
                                const std::string& adjustment_method);
    void debug_SolutionInformation(const UINT32& currentBlock);

    CDnaDatum datum_;
    CDnaProjection projection_;
    double _var_C, _var_F /*, _var_Cg, _var_Fg*/;
    matrix_2d _inv_var_cart_c, _inv_var_cart_f;

    project_settings projectSettings_;

    binary_file_meta_t bst_meta_;
    binary_file_meta_t bms_meta_;

    vstn_t bstBinaryRecords_;
    vmsr_t bmsBinaryRecords_;
    vASL vAssocStnList_;
    v_aml_pair vAssocMsrList_;

    UINT32 bmsr_count_;
    UINT32 bstn_count_;
    UINT32 asl_count_;

    std::ofstream debug_file;
    std::ofstream adj_file;
    std::ofstream xyz_file;

    std::unique_ptr<DynAdjustPrinter> printer_;

    UINT32 blockLargeCorr_;
    double largestCorr_;

    UINT16 PRECISION_SEC_MSR, PRECISION_SEC_STN;
    UINT16 PRECISION_MTR_MSR, PRECISION_MTR_STN;

    // ----------------------------------------------
    // Adjustment parameters
    //
    // Entire network
    UINT32 measurementParams_; // number of raw measurements (less ignored
                               // measurements)
    UINT32 measurementCount_;  // number of raw measurements and constrained
                               // stations (used to resize matrices)
    UINT32 unknownParams_;     // number of free stations
    UINT32 unknownsCount_;     // number of all stations (constrained and free)
    double chiSquared_, chiSquaredStage_;
    double sigmaZero_;
    double sigmaZeroSqRt_;
    double chiSquaredUpperLimit_;
    double chiSquaredLowerLimit_;
    double globalPelzerReliability_;
    int degreesofFreedom_;
    UINT32 passFail_;
    double maxCorr_;
    double criticalValue_;
    UINT32 potentialOutlierCount_;
    bool allStationsFixed_;

    message_bank<std::string> iterationCorrections_;

    // For each block
    vUINT32 v_ContiguousNetList_; // vector of contiguous network IDs
                                  // (corresponding to each block)
    vsummary_t v_statSummary_;
    vUINT32
        v_pseudoMeasCountFwd_; // number of pseudo measurements in forward pass
    vUINT32 v_measurementParams_; // number of raw measurements (less ignored
                                  // measurements)
    vUINT32 v_measurementCount_;  // number of raw measurements and constrained
                                  // stations (used to resize matrices)
    vUINT32 v_measurementVarianceCount_; // number of raw measurements and
                                         // constrained stations (used to resize
                                         // matrices)
    vUINT32 v_unknownParams_;            // number of free stations
    vUINT32 v_unknownsCount_; // number of all station elements (X, Y and Z -
                              // constrained and free)
    vdouble v_sigmaZero_;
    vdouble v_chiSquaredUpperLimit_;
    vdouble v_chiSquaredLowerLimit_;
    vUINT32 v_passFail_;
    // ----------------------------------------------

    v_uint32_uint32_map v_blockStationsMap_;
    v_u32u32_uint32_pair
        v_blockStationsMapUnique_; // [ [station, block index] , [block] ]
    void BuildUniqueBlockStationMap();
    void BuildSimultaneousStnAppearance();

    vvUINT32 v_ISL_; // Inner stations
    vvUINT32 v_JSL_; // Junction stations
    vvUINT32 v_CML_; // Measurements.  Each index refers to:
                     //  - Non-ignored measurements
                     //  - The fist measurement in a cluster

    v_uint32_u32u32_pair v_msr_block_; // map of measurements and block number,
                                       // prec adj msr matrix index

    vmsrtally v_msrTally_;    // total measurements tally
    vmsrtally v_stnmsrTally_; // Measurements to station tally

    vv_stn_appear v_paramStnAppearance_; // The appearance of stations in blocks
    vUINT32 v_parameterStationCount_;
    vvUINT32 v_parameterStationList_; // Inner and Junction stations, sorted.
                                      // See LoadSegmentationFile()

    type_b_uncertainty typeBUncertaintyGlobal_; // Type B uncertainties to be
                                                // applied to all stations
    v_type_b_uncertainty
        v_typeBUncertaintiesLocal_; // Type B uncertainties to be applied to
                                    // selected stations
    v_type_b_method v_typeBUncertaintyMethod_; // How Type B uncertainties are
                                               // to be handled for each station
    v_uint32_uint32_pair
        v_stationTypeBMap_; // Maps station ID to the index of the local type B
                            // uncertainties vector

    // ----------------------------------------------
    // Adjustment matrices for phased adjustment
    // In the case where MULTI_THREAD is defined, these
    // matrices are used for the forward thread
    v_mat_2d v_normals_;           // vector of ((At * V-1) * A) matrices
    v_mat_2d v_normalsR_;          // vector of ((At * V-1) * A) matrices
    v_mat_2d v_AtVinv_;            // vector of (At * V-1) matrices
    v_mat_2d v_design_;            // vector of design matrices
    v_mat_2d v_rigorousVariances_; // Precisions of rigorous coordinates

    v_mat_2d v_measMinusComp_;     // vector of measurement matrices
    v_mat_2d v_estimatedStations_; // Coordinate estimates for each block after
                                   // each block adjustment (in isolation)
    v_mat_2d v_originalStations_;  // vector of initial station coordinate
                                   // estimates matrices
    v_mat_2d v_rigorousStations_;  // Coordinate estimates for each block after
                                   // rigorous phased adjustment
    v_mat_2d v_junctionVariances_; // used to carry junction variances between
                                   // all successive blocks
    v_mat_2d
        v_junctionVariancesFwd_; // retains junction variances from forward pass
    v_mat_2d v_junctionEstimatesFwd_; // retains junctions estimates from
                                      // forward pass
    v_mat_2d v_junctionEstimatesRev_; // retains junctions estimates from
                                      // reverse pass
    v_mat_2d v_precAdjMsrsFull_;      // vector of (A * Vx * At) matrices (Vx is
                                      // aposteriori Variance)
    v_mat_2d v_corrections_;          // vector of residuals matrices
    v_mat_2d v_correctionsR_;         // vector of residuals matrices

    // ----------------------------------------------
    // Adjustment functions and variables for staged adjustment

    // Stage adjustment file streams
    void OpenStageFileStreams(const int file_count = 0, ...);
    void ReserveBlockMapRegions(const int file_count = 0, ...);
    void CloseStageFileStreams();

    vmat_file_map normals_map_;
    vmat_file_map normalsR_map_;
    vmat_file_map AtVinv_map_;
    vmat_file_map design_map_;
    vmat_file_map measMinusComp_map_;
    vmat_file_map estimatedStations_map_;
    vmat_file_map originalStations_map_;
    vmat_file_map rigorousStations_map_;
    vmat_file_map junctionVariances_map_;
    vmat_file_map junctionVariancesFwd_map_;
    vmat_file_map junctionEstimatesFwd_map_;
    vmat_file_map junctionEstimatesRev_map_;
    vmat_file_map rigorousVariances_map_;
    vmat_file_map precAdjMsrs_map_;
    vmat_file_map corrections_map_;

    vstring v_stageFileStreams_;
    std::fstream f_normals_;
    std::fstream f_normalsR_;
    std::fstream f_AtVinv_;
    std::fstream f_design_;
    std::fstream f_measMinusComp_;
    std::fstream f_estimatedStations_;
    std::fstream f_originalStations_;
    std::fstream f_rigorousStations_;
    std::fstream f_junctionVariances_;
    std::fstream f_junctionVariancesFwd_;
    std::fstream f_junctionEstimatesFwd_;
    std::fstream f_junctionEstimatesRev_;
    std::fstream f_rigorousVariances_;
    std::fstream f_precAdjMsrs_;
    std::fstream f_corrections_;

    // queue to handle notification of messages for each iteration
    concurrent_queue<UINT32> iterationQueue_;

    // ----------------------------------------------
    // Adjustment matrices for multi-threaded phased adjustment
    // These matrices are used for reverse and combine threads
    v_mat_2d v_designR_;   // vector of design matrices
    v_mat_2d v_AtVinvR_;   // vector of (At * V-1) matrices
    v_mat_2d v_normalsRC_; // vector of ((At * V-1) * A) matrices

    v_mat_2d v_measMinusCompR_;     // vector of measurement matrices
    v_mat_2d v_estimatedStationsR_; // Coordinate estimates for each block after
                                    // each block adjustment (in isolation)
    v_mat_2d v_junctionVariancesR_; // used to carry junction variances between
                                    // all successive blocks

    vUINT32
        v_blockStationsR; // Stations in the current block (used for printing);

    // Database management
    v_msr_database_id_map v_msr_db_map_;
    it_vdbid_t _it_dbid;
    bool databaseIDsLoaded_;

    void LoadDatabaseId();

    // flag to tell if users have cancelled running dynajust
    std::atomic<bool> isCancelled_;
};

} // namespace networkadjust
} // namespace dynadjust

#endif /* DNAADJUST_H_ */<|MERGE_RESOLUTION|>--- conflicted
+++ resolved
@@ -65,7 +65,6 @@
 #include <include/config/dnaversion.hpp>
 #include <include/exception/dnaexception.hpp>
 
-<<<<<<< HEAD
 #include <include/io/adj_file.hpp>
 #include <include/io/aml_file.hpp>
 #include <include/io/asl_file.hpp>
@@ -73,15 +72,6 @@
 #include <include/io/bst_file.hpp>
 #include <include/io/map_file.hpp>
 #include <include/io/seg_file.hpp>
-=======
-#include <include/io/dnaioadj.hpp>
-#include <include/io/dnaioaml.hpp>
-#include <include/io/asl_file_loader.hpp>
-#include <include/io/bms_file_loader.hpp>
-#include <include/io/bst_file_loader.hpp>
-#include <include/io/map_file_loader.hpp>
-#include <include/io/dnaioseg.hpp>
->>>>>>> 3e0c5287
 #include <include/io/dnaiosnx.hpp>
 #include <include/io/dnaiotbu.hpp>
 
@@ -466,19 +456,8 @@
     RebuildNormals(const UINT32 block, adjustOperation direction,
                    bool AddConstraintStationstoNormals, bool BackupNormals);
     void UpdateAdjustment(bool iterate);
-<<<<<<< HEAD
     void ValidateandFinaliseAdjustment(boost::timer::cpu_timer& tot_time);
-    // Printing methods moved to DynAdjustPrinter - use printer_->methodName() instead
-    // void PrintAdjustmentStatus();
     void PrintAdjustmentTime(boost::timer::cpu_timer& time, _TIMER_TYPE_);
-    // void PrintIteration(const UINT32& iteration);
-=======
-    void ValidateandFinaliseAdjustment(cpu_timer& tot_time);
-    void PrintAdjustmentStatus();
-    void PrintAdjustmentTime(cpu_timer& time, _TIMER_TYPE_);
-    void PrintIteration(const UINT32& iteration);
->>>>>>> 3e0c5287
-
     void InitialiseAdjustment();
     void SetDefaultReferenceFrame();
     void LoadNetworkFiles();
