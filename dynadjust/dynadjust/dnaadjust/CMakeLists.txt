# <dnaadjust/...> build rules
project (dnaadjust)

#add_definitions(-DBUILD_DNAADJUST_DLL -DBUILD_EXPORTDNATYPES -DMKL_ILP64 -fopenmp)
add_definitions(-DBUILD_DNAADJUST_DLL -DBUILD_EXPORTDNATYPES)

include_directories (${PROJECT_SOURCE_DIR})

add_library (${PROJECT_NAME} SHARED
<<<<<<< HEAD
             ${CMAKE_SOURCE_DIR}/include/io/adj_file.cpp
             ${CMAKE_SOURCE_DIR}/include/io/aml_file.cpp
             ${CMAKE_SOURCE_DIR}/include/io/asl_file.cpp
             ${CMAKE_SOURCE_DIR}/include/io/dynadjust_file.cpp
             ${CMAKE_SOURCE_DIR}/include/io/bms_file.cpp
             ${CMAKE_SOURCE_DIR}/include/io/bst_file.cpp
             ${CMAKE_SOURCE_DIR}/include/io/map_file.cpp
             ${CMAKE_SOURCE_DIR}/include/io/seg_file.cpp
=======
             ${CMAKE_SOURCE_DIR}/include/io/dnaioadj.cpp
             ${CMAKE_SOURCE_DIR}/include/io/dnaioaml.cpp
             ${CMAKE_SOURCE_DIR}/include/io/asl_file_loader.cpp
             ${CMAKE_SOURCE_DIR}/include/io/dnaiobase.cpp
             ${CMAKE_SOURCE_DIR}/include/io/bms_file_loader.cpp
             ${CMAKE_SOURCE_DIR}/include/io/bst_file_loader.cpp
             ${CMAKE_SOURCE_DIR}/include/io/map_file_loader.cpp
             ${CMAKE_SOURCE_DIR}/include/io/dnaioseg.cpp
>>>>>>> 3e0c5287
             ${CMAKE_SOURCE_DIR}/include/io/dnaiotbu.cpp
             ${CMAKE_SOURCE_DIR}/include/io/snx_file_writer.cpp
             ${CMAKE_SOURCE_DIR}/include/parameters/dnadatum.cpp
             ${CMAKE_SOURCE_DIR}/include/parameters/dnaellipsoid.cpp
             ${CMAKE_SOURCE_DIR}/include/parameters/dnaprojection.cpp
             ${CMAKE_SOURCE_DIR}/include/functions/dnastringfuncs.cpp
             ${CMAKE_SOURCE_DIR}/include/math/dnamatrix_contiguous.cpp
             ${CMAKE_SOURCE_DIR}/include/measurement_types/dnagpspoint.cpp
             ${CMAKE_SOURCE_DIR}/include/measurement_types/dnameasurement.cpp
             ${CMAKE_SOURCE_DIR}/include/measurement_types/dnastation.cpp
             ${CMAKE_SOURCE_DIR}/include/measurement_types/dnamsrtally.cpp
             ${CMAKE_SOURCE_DIR}/include/memory/dnafile_mapping.cpp
             network_data_loader.cpp
<<<<<<< HEAD
             measurement_processor.cpp
=======
                          measurement_processor.cpp
>>>>>>> 3e0c5287
             dnaadjust-stage.cpp
             dnaadjust.cpp
             dnaadjust_printer.cpp
             ${CMAKE_SOURCE_DIR}/dynadjust.rc)

target_link_libraries (${PROJECT_NAME} ${DNA_LIBRARIES})

install (TARGETS ${PROJECT_NAME} DESTINATION lib)

# Install to the x64 directory
set_target_properties (${PROJECT_NAME} PROPERTIES 
    RUNTIME_OUTPUT_DIRECTORY "${CMAKE_BINARY_DIR}/x64")    
    
install (TARGETS ${PROJECT_NAME} DESTINATION x64)<|MERGE_RESOLUTION|>--- conflicted
+++ resolved
@@ -7,7 +7,6 @@
 include_directories (${PROJECT_SOURCE_DIR})
 
 add_library (${PROJECT_NAME} SHARED
-<<<<<<< HEAD
              ${CMAKE_SOURCE_DIR}/include/io/adj_file.cpp
              ${CMAKE_SOURCE_DIR}/include/io/aml_file.cpp
              ${CMAKE_SOURCE_DIR}/include/io/asl_file.cpp
@@ -16,16 +15,6 @@
              ${CMAKE_SOURCE_DIR}/include/io/bst_file.cpp
              ${CMAKE_SOURCE_DIR}/include/io/map_file.cpp
              ${CMAKE_SOURCE_DIR}/include/io/seg_file.cpp
-=======
-             ${CMAKE_SOURCE_DIR}/include/io/dnaioadj.cpp
-             ${CMAKE_SOURCE_DIR}/include/io/dnaioaml.cpp
-             ${CMAKE_SOURCE_DIR}/include/io/asl_file_loader.cpp
-             ${CMAKE_SOURCE_DIR}/include/io/dnaiobase.cpp
-             ${CMAKE_SOURCE_DIR}/include/io/bms_file_loader.cpp
-             ${CMAKE_SOURCE_DIR}/include/io/bst_file_loader.cpp
-             ${CMAKE_SOURCE_DIR}/include/io/map_file_loader.cpp
-             ${CMAKE_SOURCE_DIR}/include/io/dnaioseg.cpp
->>>>>>> 3e0c5287
              ${CMAKE_SOURCE_DIR}/include/io/dnaiotbu.cpp
              ${CMAKE_SOURCE_DIR}/include/io/snx_file_writer.cpp
              ${CMAKE_SOURCE_DIR}/include/parameters/dnadatum.cpp
@@ -39,11 +28,7 @@
              ${CMAKE_SOURCE_DIR}/include/measurement_types/dnamsrtally.cpp
              ${CMAKE_SOURCE_DIR}/include/memory/dnafile_mapping.cpp
              network_data_loader.cpp
-<<<<<<< HEAD
              measurement_processor.cpp
-=======
-                          measurement_processor.cpp
->>>>>>> 3e0c5287
              dnaadjust-stage.cpp
              dnaadjust.cpp
              dnaadjust_printer.cpp
