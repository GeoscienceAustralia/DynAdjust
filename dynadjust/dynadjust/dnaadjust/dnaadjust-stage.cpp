--- conflicted
+++ resolved
@@ -1,12 +1,8 @@
 //============================================================================
 // Name         : dnaadjust-stage.cpp
-<<<<<<< HEAD
 // Author       : Roger Fraser
 // Contributors : Dale Roberts <dale.o.roberts@gmail.com>
 // Copyright    : Copyright 2017-2025 Geoscience Australia
-=======
-// Copyright    : Copyright 2025 Geoscience Australia
->>>>>>> 3e0c5287
 //
 //                Licensed under the Apache License, Version 2.0 (the "License");
 //                you may not use this file except in compliance with the License.
